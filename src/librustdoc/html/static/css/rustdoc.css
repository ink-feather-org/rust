/* See FiraSans-LICENSE.txt for the Fira Sans license. */
@font-face {
	font-family: 'Fira Sans';
	font-style: normal;
	font-weight: 400;
	src: local('Fira Sans'),
		url("FiraSans-Regular.woff2") format("woff2"),
		url("FiraSans-Regular.woff") format('woff');
	font-display: swap;
}
@font-face {
	font-family: 'Fira Sans';
	font-style: normal;
	font-weight: 500;
	src: local('Fira Sans Medium'),
		url("FiraSans-Medium.woff2") format("woff2"),
		url("FiraSans-Medium.woff") format('woff');
	font-display: swap;
}

/* See SourceSerif4-LICENSE.md for the Source Serif 4 license. */
@font-face {
	font-family: 'Source Serif 4';
	font-style: normal;
	font-weight: 400;
	src: local('Source Serif 4'),
		url("SourceSerif4-Regular.ttf.woff2") format("woff2"),
		url("SourceSerif4-Regular.ttf.woff") format("woff");
	font-display: swap;
}
@font-face {
	font-family: 'Source Serif 4';
	font-style: italic;
	font-weight: 400;
	src: local('Source Serif 4 Italic'),
		url("SourceSerif4-It.ttf.woff2") format("woff2"),
		url("SourceSerif4-It.ttf.woff") format("woff");
	font-display: swap;
}
@font-face {
	font-family: 'Source Serif 4';
	font-style: normal;
	font-weight: 700;
	src: local('Source Serif 4 Bold'),
		url("SourceSerif4-Bold.ttf.woff2") format("woff2"),
		url("SourceSerif4-Bold.ttf.woff") format("woff");
	font-display: swap;
}

/* See SourceCodePro-LICENSE.txt for the Source Code Pro license. */
@font-face {
	font-family: 'Source Code Pro';
	font-style: normal;
	font-weight: 400;
	/* Avoid using locally installed font because bad versions are in circulation:
	 * see https://github.com/rust-lang/rust/issues/24355 */
	src: url("SourceCodePro-Regular.ttf.woff2") format("woff2"),
		url("SourceCodePro-Regular.ttf.woff") format("woff");
	font-display: swap;
}
@font-face {
	font-family: 'Source Code Pro';
	font-style: italic;
	font-weight: 400;
	src: url("SourceCodePro-It.ttf.woff2") format("woff2"),
		url("SourceCodePro-It.ttf.woff") format("woff");
	font-display: swap;
}
@font-face {
	font-family: 'Source Code Pro';
	font-style: normal;
	font-weight: 600;
	src: url("SourceCodePro-Semibold.ttf.woff2") format("woff2"),
		url("SourceCodePro-Semibold.ttf.woff") format("woff");
	font-display: swap;
}

/* Avoid using legacy CJK serif fonts in Windows like Batang. */
@font-face {
	font-family: 'Noto Sans KR';
	src: url("noto-sans-kr-regular.woff2") format("woff2"),
		url("noto-sans-kr-regular.woff") format("woff");
	font-display: swap;
	unicode-range: U+AC00-D7AF, U+3130-318F, U+1100-11FF, U+A960-A97F, U+D7B0-D7FF;
}

* {
	-webkit-box-sizing: border-box;
	-moz-box-sizing: border-box;
	box-sizing: border-box;
}

/* This part handles the "default" theme being used depending on the system one. */
html {
	content: "";
}
@media (prefers-color-scheme: light) {
	html {
		content: "light";
	}
}
@media (prefers-color-scheme: dark) {
	html {
		content: "dark";
	}
}

/* General structure and fonts */

body {
	font: 16px/1.4 "Source Serif 4", "Noto Sans KR", serif;
	margin: 0;
	position: relative;
	padding: 10px 15px 20px 15px;

	-webkit-font-feature-settings: "kern", "liga";
	-moz-font-feature-settings: "kern", "liga";
	font-feature-settings: "kern", "liga";
}

h1 {
	font-size: 1.5em;
}
h2 {
	font-size: 1.4em;
}
h3 {
	font-size: 1.3em;
}
h1, h2, h3, h4, h5, h6 {
	font-weight: 500;
}
h1, h2, h3, h4 {
	margin: 20px 0 15px 0;
	padding-bottom: 6px;
}
h5, h6 {
	margin: 15px 0 5px 0;
}
h1.fqn {
	display: flex;
	border-bottom: 1px dashed;
	margin-top: 0;

	/* workaround to keep flex from breaking below 700 px width due to the float: right on the nav
	   above the h1 */
	padding-left: 1px;
}
h1.fqn > .in-band > a:hover {
	text-decoration: underline;
}
h2, h3, h4 {
	border-bottom: 1px solid;
}
h3.code-header, h4.code-header {
	font-size: 1em;
	font-weight: 600;
	border: none;
	padding: 0;
	margin: 0;
}
.impl,
.impl-items .method,
.methods .method,
.impl-items .type,
.methods .type,
.impl-items .associatedconstant,
.methods .associatedconstant,
.impl-items .associatedtype,
.methods .associatedtype {
	flex-basis: 100%;
	font-weight: 600;
	margin-top: 16px;
	margin-bottom: 10px;
	position: relative;
}
.impl, .method.trait-impl,
.type.trait-impl,
.associatedconstant.trait-impl,
.associatedtype.trait-impl {
	padding-left: 15px;
}

div.impl-items > div {
	padding-left: 0;
}

h1, h2, h3, h4, h5, h6,
.sidebar, a.source, .search-input, .search-results .result-name,
.content table td:first-child > a,
.item-left > a,
div.item-list .out-of-band, span.since,
#source-sidebar, #sidebar-toggle,
details.rustdoc-toggle > summary::before,
details.undocumented > summary::before,
div.impl-items > div:not(.docblock):not(.item-info),
.content ul.crate a.crate, a.srclink,
/* This selector is for the items listed in the "all items" page. */
#main > ul.docblock > li > a {
	font-family: "Fira Sans", Arial, sans-serif;
}

.content ul.crate a.crate {
	font-size: 16px/1.6;
}

ol, ul {
	padding-left: 25px;
}
ul ul, ol ul, ul ol, ol ol {
	margin-bottom: .6em;
}

p {
	margin: 0 0 .6em 0;
}

summary {
	outline: none;
}

/* Fix some style changes due to normalize.css 8 */

td,
th {
	padding: 0;
}

table {
	border-collapse: collapse;
}

button,
input,
optgroup,
select,
textarea {
	color: inherit;
	font: inherit;
	margin: 0;
}

/* end tweaks for normalize.css 8 */

details:not(.rustdoc-toggle) summary {
	margin-bottom: .6em;
}

code, pre, a.test-arrow, .code-header {
	font-family: "Source Code Pro", monospace;
}
.docblock code, .docblock-short code {
	border-radius: 3px;
	padding: 0 0.1em;
}
.docblock pre code, .docblock-short pre code {
	padding: 0;
}
pre {
	padding: 14px;
}
.docblock.item-decl {
	margin-left: 0;
}
.item-decl pre {
	overflow-x: auto;
}

.source .content pre {
	padding: 20px;
}

img {
	max-width: 100%;
}

li {
	position: relative;
}

.source .content {
	margin-top: 50px;
	max-width: none;
	overflow: visible;
	margin-left: 0px;
}

nav.sub {
	font-size: 16px;
	text-transform: uppercase;
}

.sidebar {
	width: 200px;
	position: fixed;
	left: 0;
	top: 0;
	bottom: 0;
	overflow: auto;
}

/* Improve the scrollbar display on firefox */
* {
	scrollbar-width: initial;
}
.sidebar {
	scrollbar-width: thin;
}

/* Improve the scrollbar display on webkit-based browsers */
::-webkit-scrollbar {
	width: 12px;
}
.sidebar::-webkit-scrollbar {
	width: 8px;
}
::-webkit-scrollbar-track {
	-webkit-box-shadow: inset 0;
}

.sidebar .block > ul > li {
	margin-right: -10px;
}

.content, nav {
	max-width: 960px;
}

/* Everything else */

.hidden {
	display: none !important;
}

.logo-container {
	height: 100px;
	width: 100px;
	position: relative;
	margin: 20px auto;
	display: block;
	margin-top: 10px;
}

.logo-container > img {
	max-width: 100px;
	max-height: 100px;
	height: 100%;
	position: absolute;
	left: 50%;
	top: 50%;
	transform: translate(-50%, -50%);
	display: block;
}

.sidebar .location {
	border: 1px solid;
	font-size: 17px;
	margin: 30px 10px 20px 10px;
	text-align: center;
	word-wrap: break-word;
	font-weight: inherit;
	padding: 0;
}

.sidebar .version {
	font-size: 15px;
	text-align: center;
	border-bottom: 1px solid;
	overflow-wrap: break-word;
	word-wrap: break-word; /* deprecated */
	word-break: break-word; /* Chrome, non-standard */
}

.location:empty {
	border: none;
}

.location a:first-of-type {
	font-weight: 500;
}
.location a:hover {
	text-decoration: underline;
}

.block {
	padding: 0;
	margin-bottom: 14px;
}
.block h2, .block h3 {
	text-align: center;
}
.block ul, .block li {
	margin: 0 10px;
	padding: 0;
	list-style: none;
}

.block a {
	display: block;
	text-overflow: ellipsis;
	overflow: hidden;
	line-height: 15px;
	padding: 7px 5px;
	font-size: 14px;
	font-weight: 300;
	transition: border 500ms ease-out;
}

.sidebar-title {
	border-top: 1px solid;
	border-bottom: 1px solid;
	text-align: center;
	font-size: 17px;
	margin-bottom: 5px;
	font-weight: inherit;
	padding: 0;
}

.sidebar-links {
	margin-bottom: 15px;
}

.sidebar-links > a {
	padding-left: 10px;
	width: 100%;
}

.sidebar-menu {
	display: none;
}

.content {
	padding: 15px 0;
}

.source .content pre.rust {
	white-space: pre;
	overflow: auto;
	padding-left: 0;
}

.rustdoc .example-wrap {
	display: inline-flex;
	margin-bottom: 10px;
}

.example-wrap {
	position: relative;
	width: 100%;
}

.example-wrap > pre.line-number {
	overflow: initial;
	border: 1px solid;
	padding: 13px 8px;
	text-align: right;
	border-top-left-radius: 5px;
	border-bottom-left-radius: 5px;
}

.example-wrap > pre.rust a:hover {
	text-decoration: underline;
}

.rustdoc:not(.source) .example-wrap > pre:not(.line-number) {
	width: 100%;
	overflow-x: auto;
}

.rustdoc:not(.source) .example-wrap > pre.line-numbers {
	width: auto;
	overflow-x: visible;
}

.rustdoc .example-wrap > pre {
	margin: 0;
}

#search {
	margin-left: 230px;
	position: relative;
}

#results > table {
	width: 100%;
	table-layout: fixed;
}

.content > .example-wrap pre.line-numbers {
	position: relative;
	-webkit-user-select: none;
	-moz-user-select: none;
	-ms-user-select: none;
	user-select: none;
}
.line-numbers span {
	cursor: pointer;
}

.docblock-short {
	overflow-wrap: anywhere;
}
.docblock-short p {
	display: inline;
}

.docblock-short p {
	overflow: hidden;
	text-overflow: ellipsis;
	margin: 0;
}
/* Wrap non-pre code blocks (`text`) but not (```text```). */
.docblock > :not(pre) > code,
.docblock-short > :not(pre) > code {
	white-space: pre-wrap;
}

.top-doc .docblock h2 { font-size: 1.3em; }
.top-doc .docblock h3 { font-size: 1.15em; }
.top-doc .docblock h4,
.top-doc .docblock h5 {
	font-size: 1.1em;
}
.top-doc .docblock h6 {
	font-size: 1em;
}

.docblock h5 { font-size: 1em; }
.docblock h6 { font-size: 0.95em; }

.docblock {
	margin-left: 24px;
	position: relative;
}

.docblock > * {
	max-width: 100%;
	overflow-x: auto;
}

.content .out-of-band {
	flex-grow: 0;
	text-align: right;
	font-size: 23px;
	margin: 0px;
	padding: 0 0 0 12px;
	font-weight: normal;
}

.method > .code-header, .trait-impl > .code-header, .invisible > .code-header {
	max-width: calc(100% - 41px);
	display: block;
}

.invisible {
	width: 100%;
	display: inline-block;
}

.content .in-band {
	flex-grow: 1;
	margin: 0px;
	padding: 0px;
	overflow-wrap: anywhere;
}

.in-band > code, .in-band > .code-header {
	display: inline-block;
}

#main {
	position: relative;
}
#main > .since {
	top: inherit;
	font-family: "Fira Sans", Arial, sans-serif;
}

.content table:not(.table-display) {
	border-spacing: 0 5px;
}
.content td { vertical-align: top; }
.content td:first-child { padding-right: 20px; }
.content td p:first-child { margin-top: 0; }
.content td h1, .content td h2 { margin-left: 0; font-size: 1.1em; }
.content tr:first-child td { border-top: 0; }

.docblock table {
	margin: .5em 0;
	width: calc(100% - 2px);
	overflow-x: auto;
	display: block;
}

.docblock table td {
	padding: .5em;
	border: 1px dashed;
}

.docblock table th {
	padding: .5em;
	text-align: left;
	border: 1px solid;
}

.fields + table {
	margin-bottom: 1em;
}

.content .item-list {
	list-style-type: none;
	padding: 0;
}

.content .multi-column {
	-moz-column-count: 5;
	-moz-column-gap: 2.5em;
	-webkit-column-count: 5;
	-webkit-column-gap: 2.5em;
	column-count: 5;
	column-gap: 2.5em;
}
.content .multi-column li { width: 100%; display: inline-block; }

.content > .methods > .method {
	font-size: 1em;
	position: relative;
}
/* Shift "where ..." part of method or fn definition down a line */
.content .method .where,
.content .fn .where,
.content .where.fmt-newline {
	display: block;
	font-size: 0.8em;
}

.content .methods > div:not(.notable-traits):not(.method) {
	margin-left: 40px;
	margin-bottom: 15px;
}

.content .docblock > .impl-items {
	margin-left: 20px;
	margin-top: -34px;
}
.content .docblock >.impl-items .table-display {
	margin: 0;
}
.content .docblock >.impl-items table td {
	padding: 0;
}
.content .docblock > .impl-items .table-display, .impl-items table td {
	border: none;
}

.content .item-info code {
	font-size: 90%;
}

.content .item-info {
	position: relative;
	margin-left: 33px;
}

.sub-variant > div > .item-info {
	margin-top: initial;
}

.content .item-info::before {
	content: '⬑';
	font-size: 25px;
	position: absolute;
	top: -6px;
	left: -19px;
}

.content .impl-items .method, .content .impl-items > .type, .impl-items > .associatedconstant,
.impl-items > .associatedtype, .content .impl-items details > summary > .type,
.impl-items details > summary > .associatedconstant,
.impl-items details > summary > .associatedtype {
	margin-left: 20px;
}

.content .impl-items .docblock, .content .impl-items .item-info {
	margin-bottom: .6em;
}

.content .impl-items > .item-info {
	margin-left: 40px;
}

.methods > .item-info, .content .impl-items > .item-info {
	margin-top: -8px;
}

.impl-items {
	flex-basis: 100%;
}

#main > .item-info {
	margin-top: 0;
}

nav:not(.sidebar) {
	border-bottom: 1px solid;
	padding-bottom: 10px;
	margin-bottom: 10px;
}
nav.main {
	padding: 20px 0;
	text-align: center;
}
nav.main .current {
	border-top: 1px solid;
	border-bottom: 1px solid;
}
nav.main .separator {
	border: 1px solid;
	display: inline-block;
	height: 23px;
	margin: 0 20px;
}
nav.sum { text-align: right; }
nav.sub form { display: inline; }

nav.sub, .content {
	margin-left: 230px;
}

a {
	text-decoration: none;
	background: transparent;
}

.small-section-header {
	display: flex;
	justify-content: space-between;
	position: relative;
}

.small-section-header:hover > .anchor {
	display: initial;
}

.in-band:hover > .anchor, .impl:hover > .anchor, .method.trait-impl:hover > .anchor,
.type.trait-impl:hover > .anchor, .associatedconstant.trait-impl:hover > .anchor,
.associatedtype.trait-impl:hover > .anchor {
	display: inline-block;
	position: absolute;
}
.anchor {
	display: none;
	position: absolute;
	left: 0;
	background: none !important;
}
.anchor.field {
	left: -5px;
}
.small-section-header > .anchor {
	left: -15px;
	padding-right: 8px;
}
h2.small-section-header > .anchor {
	padding-right: 6px;
}
.anchor::before {
	content: '§';
}

.docblock a:not(.srclink):not(.test-arrow):hover,
.docblock-short a:not(.srclink):not(.test-arrow):hover, .item-info a {
	text-decoration: underline;
}

.invisible > .srclink,
.method > .code-header + .srclink {
	position: absolute;
	top: 0;
	right: 0;
	font-size: 17px;
	font-weight: normal;
}

.block a.current.crate { font-weight: 500; }

.item-table {
	display: table;
}
.item-row {
	display: table-row;
}
.item-left, .item-right {
	display: table-cell;
}
.item-left {
	padding-right: 1.2rem;
}

.search-container {
	position: relative;
}
.search-container > div {
	display: inline-flex;
	width: calc(100% - 63px);
}
#crate-search {
	min-width: 115px;
	margin-top: 5px;
	padding: 6px;
	padding-right: 19px;
	flex: none;
	border: 0;
	border-right: 0;
	border-radius: 4px 0 0 4px;
	outline: none;
	cursor: pointer;
	border-right: 1px solid;
	-moz-appearance: none;
	-webkit-appearance: none;
	/* Removes default arrow from firefox */
	text-indent: 0.01px;
	text-overflow: "";
	background-repeat: no-repeat;
	background-color: transparent;
	background-size: 20px;
	background-position: calc(100% - 1px) 56%;
}
.search-container > .top-button {
	position: absolute;
	right: 0;
	top: 10px;
}
.search-input {
	/* Override Normalize.css: we have margins and do
	 not want to overflow - the `moz` attribute is necessary
	 until Firefox 29, too early to drop at this point */
	-moz-box-sizing: border-box !important;
	box-sizing: border-box !important;
	outline: none;
	border: none;
	border-radius: 1px;
	margin-top: 5px;
	padding: 10px 16px;
	font-size: 17px;
	transition: border-color 300ms ease;
	transition: border-radius 300ms ease-in-out;
	transition: box-shadow 300ms ease-in-out;
	width: 100%;
}

#crate-search + .search-input {
	border-radius: 0 1px 1px 0;
	width: calc(100% - 32px);
}

.search-input:focus {
	border-radius: 2px;
	border: 0;
	outline: 0;
}

.search-results {
	display: none;
	padding-bottom: 2em;
}

.search-results.active {
	display: block;
	/* prevent overhanging tabs from moving the first result */
	clear: both;
}

.search-results .desc > span {
	white-space: nowrap;
	text-overflow: ellipsis;
	overflow: hidden;
	display: block;
}

.search-results > a {
	display: block;
	width: 100%;
	/* A little margin ensures the browser's outlining of focused links has room to display. */
	margin-left: 2px;
	margin-right: 2px;
	border-bottom: 1px solid #aaa3;
}

.search-results > a > div {
	display: flex;
	flex-flow: row wrap;
}

.search-results .result-name, .search-results div.desc, .search-results .result-description {
	width: 50%;
}
.search-results .result-name {
	padding-right: 1em;
}

.search-results .result-name > span {
	display: inline-block;
	margin: 0;
	font-weight: normal;
}

body.blur > :not(#help) {
	filter: blur(8px);
	-webkit-filter: blur(8px);
	opacity: .7;
}

#help {
	width: 100%;
	height: 100vh;
	position: fixed;
	top: 0;
	left: 0;
	display: flex;
	justify-content: center;
	align-items: center;
}
#help > div {
	flex: 0 0 auto;
	box-shadow: 0 0 6px rgba(0,0,0,.2);
	width: 550px;
	height: auto;
	border: 1px solid;
}
#help dt {
	float: left;
	clear: left;
	display: block;
	margin-right: 0.5rem;
}
#help span.top, #help span.bottom {
	text-align: center;
	display: block;
	font-size: 18px;

}
#help span.top {
	text-align: center;
	display: block;
	margin: 10px 0;
	border-bottom: 1px solid;
	padding-bottom: 4px;
	margin-bottom: 6px;
}
#help span.bottom {
	clear: both;
	border-top: 1px solid;
}
#help dd { margin: 5px 35px; }
#help .infos { padding-left: 0; }
#help h1, #help h2 { margin-top: 0; }
#help > div div {
	width: 50%;
	float: left;
	padding: 0 20px 20px 17px;;
}

.item-info .stab {
	display: table;
}
.stab {
	border-width: 1px;
	border-style: solid;
	padding: 3px;
	margin-bottom: 5px;
	font-size: 90%;
	font-weight: normal;
}
.stab p {
	display: inline;
}

.stab .emoji {
	font-size: 1.5em;
}

/* Black one-pixel outline around emoji shapes */
.emoji {
	text-shadow:
		1px 0 0 black,
		-1px 0 0 black,
		0  1px 0 black,
		0 -1px 0 black;
}

.module-item .stab,
.import-item .stab {
	border-radius: 3px;
	display: inline-block;
	font-size: 80%;
	line-height: 1.2;
	margin-bottom: 0;
	margin-left: .3em;
	padding: 2px;
	vertical-align: text-bottom;
}

.module-item.unstable,
.import-item.unstable {
	opacity: 0.65;
}

.since {
	font-weight: normal;
	font-size: initial;
}

.impl-items .since, .impl .since, .methods .since {
	padding-left: 12px;
	padding-right: 2px;
	position: initial;
}

.impl-items .srclink, .impl .srclink, .methods .srclink {
	/* Override header settings otherwise it's too bold */
	font-size: 17px;
	font-weight: normal;
}

.rightside {
	float: right;
}

.has-srclink {
	font-size: 16px;
	margin-bottom: 12px;
	/* Push the src link out to the right edge consistently */
	justify-content: space-between;
}

.variants_table {
	width: 100%;
}

.variants_table tbody tr td:first-child {
	width: 1%; /* make the variant name as small as possible */
}

td.summary-column {
	width: 100%;
}

.summary {
	padding-right: 0px;
}

pre.rust .question-mark {
	font-weight: bold;
}

a.test-arrow {
	display: inline-block;
	position: absolute;
	padding: 5px 10px 5px 10px;
	border-radius: 5px;
	font-size: 130%;
	top: 5px;
	right: 5px;
	z-index: 1;
}
a.test-arrow:hover{
	text-decoration: none;
}

.section-header:hover a:before {
	position: absolute;
	left: -25px;
	padding-right: 10px; /* avoid gap that causes hover to disappear */
	content: '\2002\00a7\2002';
}

.section-header:hover a {
	text-decoration: none;
}

.section-header a {
	color: inherit;
}

.code-attribute {
	font-weight: 300;
}

.since + .srclink {
	padding-left: 10px;
}

.item-spacer {
	width: 100%;
	height: 12px;
}

.out-of-band > span.since {
	position: initial;
	font-size: 20px;
	margin-right: 5px;
}

.sub-variant, .sub-variant > h3 {
	margin-top: 0px !important;
	padding-top: 1px;
}

#main .sub-variant > h3 {
	font-size: 15px;
	margin-left: 25px;
	margin-bottom: 5px;
}

.sub-variant > div {
	margin-left: 20px;
	margin-bottom: 10px;
}

.sub-variant > div > span {
	display: block;
	position: relative;
}

.toggle-label {
	display: inline-block;
	margin-left: 4px;
	margin-top: 3px;
}

.docblock > .section-header:first-child {
	margin-left: 15px;
	margin-top: 0;
}

.docblock > .section-header:first-child:hover > a:before {
	left: -10px;
}

:target > code, :target > .code-header {
	opacity: 1;
}

:target {
	padding-right: 3px;
}

.information {
	position: absolute;
	left: -25px;
	margin-top: 7px;
	z-index: 1;
}

.tooltip {
	position: relative;
	display: inline-block;
	cursor: pointer;
}

.tooltip::after {
	display: none;
	text-align: center;
	padding: 5px 3px 3px 3px;
	border-radius: 6px;
	margin-left: 5px;
	font-size: 16px;
}

.tooltip.ignore::after {
	content: "This example is not tested";
}
.tooltip.compile_fail::after {
	content: "This example deliberately fails to compile";
}
.tooltip.should_panic::after {
	content: "This example panics";
}
.tooltip.edition::after {
	content: "This code runs with edition " attr(data-edition);
}

.tooltip::before {
	content: " ";
	position: absolute;
	top: 50%;
	left: 16px;
	margin-top: -5px;
	border-width: 5px;
	border-style: solid;
	display: none;
}

.tooltip:hover::before, .tooltip:hover::after {
	display: inline;
}

.tooltip.compile_fail, .tooltip.should_panic, .tooltip.ignore {
	font-weight: bold;
	font-size: 20px;
}

.notable-traits-tooltip {
	display: inline-block;
	cursor: pointer;
}

.notable-traits:hover .notable-traits-tooltiptext,
.notable-traits .notable-traits-tooltiptext.force-tooltip {
	display: inline-block;
}

.notable-traits .notable-traits-tooltiptext {
	display: none;
	padding: 5px 3px 3px 3px;
	border-radius: 6px;
	margin-left: 5px;
	z-index: 10;
	font-size: 16px;
	cursor: default;
	position: absolute;
	border: 1px solid;
}

.notable-traits-tooltip::after {
	/* The margin on the tooltip does not capture hover events,
	   this extends the area of hover enough so that mouse hover is not
	   lost when moving the mouse to the tooltip */
	content: "\00a0\00a0\00a0";
}

.notable-traits .notable, .notable-traits .docblock {
	margin: 0;
}

.notable-traits .notable {
	margin: 0;
	margin-bottom: 13px;
	font-size: 19px;
	font-weight: 600;
}

.notable-traits .docblock code.content{
	margin: 0;
	padding: 0;
	font-size: 20px;
}

/* Example code has the "Run" button that needs to be positioned relative to the pre */
pre.rust.rust-example-rendered {
	position: relative;
}

pre.rust {
	tab-size: 4;
	-moz-tab-size: 4;
}

.search-failed {
	text-align: center;
	margin-top: 20px;
	display: none;
}

.search-failed.active {
	display: block;
}

.search-failed > ul {
	text-align: left;
	max-width: 570px;
	margin-left: auto;
	margin-right: auto;
}

#titles {
	height: 35px;
}

#titles > button {
	float: left;
	width: 33.3%;
	text-align: center;
	font-size: 18px;
	cursor: pointer;
	border: 0;
	border-top: 2px solid;
}

#titles > button:not(:last-child) {
	margin-right: 1px;
	width: calc(33.3% - 1px);
}

#titles > button > div.count {
	display: inline-block;
	font-size: 16px;
}

.notable-traits {
	cursor: pointer;
	z-index: 2;
	margin-left: 5px;
}

#all-types {
	text-align: center;
	border: 1px solid;
	margin: 0 10px;
	margin-bottom: 10px;
	display: block;
	border-radius: 7px;
}
#all-types > p {
	margin: 5px 0;
}

#sidebar-toggle {
	position: fixed;
	top: 30px;
	left: 300px;
	z-index: 10;
	padding: 3px;
	border-top-right-radius: 3px;
	border-bottom-right-radius: 3px;
	cursor: pointer;
	font-weight: bold;
	transition: left .5s;
	font-size: 1.2em;
	border: 1px solid;
	border-left: 0;
}
#source-sidebar {
	position: fixed;
	top: 0;
	bottom: 0;
	left: 0;
	width: 300px;
	z-index: 1;
	overflow: auto;
	transition: left .5s;
	border-right: 1px solid;
}
#source-sidebar > .title {
	font-size: 1.5em;
	text-align: center;
	border-bottom: 1px solid;
	margin-bottom: 6px;
}

.theme-picker {
	position: absolute;
	left: 211px;
	top: 19px;
}

.theme-picker button {
	outline: none;
}

#settings-menu, #help-button {
	position: absolute;
	top: 10px;
}

#settings-menu {
	right: 0;
	outline: none;
}

#theme-picker, #settings-menu, #help-button, #copy-path {
	padding: 4px;
	width: 27px;
	height: 29px;
	border: 1px solid;
	border-radius: 3px;
	cursor: pointer;
}

#help-button {
	right: 30px;
	font-family: "Fira Sans", Arial, sans-serif;
	text-align: center;
	font-size: 17px;
	padding-top: 2px;
}

#copy-path {
	background: initial;
	margin-left: 10px;
	padding: 0;
	padding-left: 2px;
	border: 0;
}

#theme-choices {
	display: none;
	position: absolute;
	left: 0;
	top: 28px;
	border: 1px solid;
	border-radius: 3px;
	z-index: 1;
	cursor: pointer;
}

#theme-choices > button {
	border: none;
	width: 100%;
	padding: 4px 8px;
	text-align: center;
	background: rgba(0,0,0,0);
}

#theme-choices > button:not(:first-child) {
	border-top: 1px solid;
}

kbd {
	display: inline-block;
	padding: 3px 5px;
	font: 15px monospace;
	line-height: 10px;
	vertical-align: middle;
	border: solid 1px;
	border-radius: 3px;
	box-shadow: inset 0 -1px 0;
	cursor: default;
}

.hidden-by-impl-hider,
.hidden-by-usual-hider {
	/* important because of conflicting rule for small screens */
	display: none !important;
}

#implementations-list > h3 > span.in-band {
	width: 100%;
}

.table-display {
	width: 100%;
	border: 0;
	border-collapse: collapse;
	border-spacing: 0;
	font-size: 16px;
}

.table-display tr td:first-child {
	padding-right: 0;
}

.table-display tr td:last-child {
	float: right;
}
.table-display .out-of-band {
	position: relative;
	font-size: 19px;
	display: block;
}
#implementors-list > .impl-items .table-display .out-of-band {
	font-size: 17px;
}

.table-display td:hover .anchor {
	display: block;
	top: 2px;
	left: -5px;
}

#main > ul {
	padding-left: 10px;
}
#main > ul > li {
	list-style: none;
}

.non-exhaustive {
	margin-bottom: 1em;
}

div.children {
	padding-left: 27px;
	display: none;
}
div.name {
	cursor: pointer;
	position: relative;
	margin-left: 16px;
}
div.files > a {
	display: block;
	padding: 0 3px;
}
div.files > a:hover, div.name:hover {
	background-color: #a14b4b;
}
div.name.expand + .children {
	display: block;
}
div.name::before {
	content: "\25B6";
	padding-left: 4px;
	font-size: 0.7em;
	position: absolute;
	left: -16px;
	top: 4px;
}
div.name.expand::before {
	transform: rotate(90deg);
	left: -15px;
	top: 2px;
}

/* The hideme class is used on summary tags that contain a span with
	placeholder text shown only when the toggle is closed. For instance,
	"Expand description" or "Show methods". */
details.rustdoc-toggle > summary.hideme {
	cursor: pointer;
}

details.rustdoc-toggle > summary, details.undocumented > summary {
	list-style: none;
}
details.rustdoc-toggle > summary::-webkit-details-marker,
details.rustdoc-toggle > summary::marker,
details.undocumented > summary::-webkit-details-marker,
details.undocumented > summary::marker {
	display: none;
}

details.rustdoc-toggle > summary.hideme > span {
	margin-left: 9px;
}

details.rustdoc-toggle > summary::before {
	content: "";
	cursor: pointer;
	width: 17px;
	height: max(17px, 1.1em);
	background-repeat: no-repeat;
	background-position: top left;
	display: inline-block;
	vertical-align: middle;
	opacity: .5;
}

/* Screen readers see the text version at the end the line.
	Visual readers see the icon at the start of the line, but small and transparent. */
details.rustdoc-toggle > summary::after {
	content: "Expand";
	overflow: hidden;
	width: 0;
	height: 0;
	position: absolute;
}

details.rustdoc-toggle > summary.hideme::after {
	/* "hideme" toggles already have a description when they're contracted */
	content: "";
}

details.rustdoc-toggle > summary:focus::before,
details.rustdoc-toggle > summary:hover::before {
	opacity: 1;
}

details.rustdoc-toggle.top-doc > summary,
details.rustdoc-toggle.top-doc > summary::before,
details.rustdoc-toggle.non-exhaustive > summary,
details.rustdoc-toggle.non-exhaustive > summary::before {
	font-family: 'Fira Sans';
	font-size: 16px;
}

details.non-exhaustive {
	margin-bottom: 8px;
}

details.rustdoc-toggle > summary.hideme::before {
	position: relative;
}

details.rustdoc-toggle > summary:not(.hideme)::before {
	position: absolute;
	left: -23px;
	top: 3px;
}

.impl-items > details.rustdoc-toggle > summary:not(.hideme)::before,
.undocumented > details.rustdoc-toggle > summary:not(.hideme)::before {
	position: absolute;
	left: -2px;
}

/* When a "hideme" summary is open and the "Expand description" or "Show
	methods" text is hidden, we want the [-] toggle that remains to not
	affect the layout of the items to its right. To do that, we use
	absolute positioning. Note that we also set position: relative
	on the parent <details> to make this work properly. */
details.rustdoc-toggle[open] > summary.hideme {
	position: absolute;
}

details.rustdoc-toggle, details.undocumented {
	position: relative;
}

details.rustdoc-toggle[open] > summary.hideme > span {
	display: none;
}

details.rustdoc-toggle[open] > summary::before,
details.rustdoc-toggle[open] > summary.hideme::before {
	width: 17px;
	height: max(17px, 1.1em);
	background-repeat: no-repeat;
	background-position: top left;
	display: inline-block;
	content: "";
}

details.rustdoc-toggle[open] > summary::after,
details.rustdoc-toggle[open] > summary.hideme::after {
	content: "Collapse";
}

details.undocumented > summary::before {
	padding-left: 17px;
	height: max(17px, 1.1em);
	background-repeat: no-repeat;
	background-position: top left;
	content: "Show hidden undocumented items";
	cursor: pointer;
	font-size: 16px;
	font-weight: 300;
	opacity: .5;
}

details.undocumented > summary:focus::before,
details.undocumented > summary:hover::before {
	opacity: 1;
}

details.undocumented[open] > summary::before {
	padding-left: 17px;
	height: max(17px, 1.1em);
	background-repeat: no-repeat
	background-position: top left;
	content: "Hide undocumented items";
}

/* Media Queries */

@media (min-width: 701px) {
	/* In case there is no documentation before a code block, we need to add some margin at the top
	to prevent an overlay between the "collapse toggle" and the information tooltip.
	However, it's not needed with smaller screen width because the doc/code block is always put
	"one line" below. */
	.docblock > .information:first-child > .tooltip {
		margin-top: 16px;
	}
}

@media (max-width: 700px) {
	body {
		padding-top: 0px;
	}

	.rustdoc > .sidebar {
		height: 45px;
		min-height: 40px;
		margin: 0;
		margin-left: -15px;
		padding: 0 15px;
		position: static;
		z-index: 11;
	}

	.sidebar > .location {
		float: right;
		margin: 0px;
		margin-top: 2px;
		padding: 3px 10px 1px 10px;
		min-height: 39px;
		background: inherit;
		text-align: left;
		font-size: 24px;
	}

	.sidebar .location:empty {
		padding: 0;
	}

	.sidebar .logo-container {
		width: 35px;
		height: 35px;
		margin-top: 5px;
		margin-bottom: 5px;
		float: left;
		margin-left: 50px;
	}

	.sidebar .logo-container > img {
		max-width: 35px;
		max-height: 35px;
	}

	.sidebar-menu {
		position: fixed;
		z-index: 10;
		font-size: 2rem;
		cursor: pointer;
		width: 45px;
		left: 0;
		text-align: center;
		display: block;
		border-bottom: 1px solid;
		border-right: 1px solid;
		height: 45px;
	}

	.rustdoc.source > .sidebar > .sidebar-menu {
		display: none;
	}

	/* We do NOT hide this element so that alternative device readers still have this information
	   available. */
	.sidebar-elems {
		position: fixed;
		z-index: 1;
		top: 45px;
		bottom: 0;
		width: 246px;
		/* We move the sidebar to the left by its own width so it doesn't appear. */
		left: -246px;
		overflow-y: auto;
		border-right: 1px solid;
	}

	.sidebar > .block.version {
		overflow: hidden;
		border-bottom: none;
		margin-bottom: 0;
		height: 100%;
		padding-left: 12px;
	}
	.sidebar > .block.version > div.narrow-helper {
		float: left;
		width: 1px;
		height: 100%;
	}
	.sidebar > .block.version > p {
		/* hide Version text if too narrow */
		margin: 0;
		min-width: 55px;
		/* vertically center */
		display: flex;
		align-items: center;
		height: 100%;
	}

	nav.sub {
		width: calc(100% - 32px);
		float: right;
	}

	.content {
		margin-left: 0px;
	}

	#main, #search {
		margin-top: 45px;
		padding: 0;
	}

	#search {
		margin-left: 0;
	}

	.anchor {
		display: none !important;
	}

	.theme-picker {
		left: 10px;
		top: 54px;
		z-index: 1;
	}

	.notable-traits {
		position: absolute;
		left: -22px;
		top: 24px;
	}

	#titles > button > div.count {
		float: left;
		width: 100%;
	}

	#titles {
		height: 50px;
	}

	.sidebar.mobile {
		position: fixed;
		width: 100%;
		margin-left: 0;
		background-color: rgba(0,0,0,0);
		height: 100%;
	}
	/*
	This allows to prevent the version text to overflow the sidebar title on mobile mode when the
	sidebar is displayed (after clicking on the "hamburger" button).
	*/
	.sidebar.mobile > div.version {
		overflow: hidden;
		max-height: 33px;
	}
	.sidebar {
		width: calc(100% + 30px);
	}

	.show-it, .sidebar-elems:focus-within {
		z-index:  2;
		left: 0;
	}

	.show-it > .block.items {
		margin: 8px 0;
	}

	.show-it > .block.items > ul {
		margin: 0;
	}

	.show-it > .block.items > ul > li {
		text-align: center;
		margin: 2px 0;
	}

	.show-it > .block.items > ul > li > a {
		font-size: 21px;
	}

	/* Because of ios, we need to actually have a full height sidebar title so the
	 * actual sidebar can show up. But then we need to make it transparent so we don't
	 * hide content. The filler just allows to create the background for the sidebar
	 * title. But because of the absolute position, I had to lower the z-index.
	 */
	#sidebar-filler {
		position: fixed;
		left: 45px;
		width: calc(100% - 45px);
		top: 0;
		height: 45px;
		z-index: -1;
		border-bottom: 1px solid;
	}

	#main > details.rustdoc-toggle > summary::before,
	#main > div > details.rustdoc-toggle > summary::before {
		left: -11px;
	}

	#all-types {
		margin: 10px;
	}

	#sidebar-toggle {
		top: 100px;
		width: 30px;
		font-size: 1.5rem;
		text-align: center;
		padding: 0;
	}

	#source-sidebar {
		z-index: 11;
	}

	#main > .line-numbers {
		margin-top: 0;
	}

	.notable-traits .notable-traits-tooltiptext {
		left: 0;
		top: 100%;
	}

	/* We don't display the help button on mobile devices. */
	#help-button {
		display: none;
	}

	/* Display an alternating layout on tablets and phones */
	.item-table {
		display: block;
	}
	.item-row {
		display: flex;
		flex-flow: column wrap;
	}
	.item-left, .item-right {
		width: 100%;
	}

	.search-container > div {
		width: calc(100% - 32px);
	}

	/* Display an alternating layout on tablets and phones */
	.search-results > a {
		border-bottom: 1px solid #aaa9;
		padding: 5px 0px;
	}
	.search-results .result-name, .search-results div.desc, .search-results .result-description {
		width: 100%;
	}
	.search-results div.desc, .search-results .result-description, .item-right {
		padding-left: 2em;
	}
}

@media print {
	nav.sub, .content .out-of-band {
		display: none;
	}
}

@media (max-width: 464px) {
	#titles, #titles > button {
		height: 73px;
	}

	/* This is to prevent the search bar from being underneath the <section>
	 * element following it.
	 */
	#main, #search {
		margin-top: 100px;
	}

	#main > table:not(.table-display) td {
		word-break: break-word;
		width: 50%;
	}

	.search-container > div {
		display: block;
		width: calc(100% - 37px);
	}

	#crate-search {
		width: 100%;
		border-radius: 4px;
		border: 0;
	}

	#crate-search + .search-input {
		width: calc(100% + 71px);
		margin-left: -36px;
	}

	#theme-picker, #settings-menu {
		padding: 5px;
		width: 31px;
		height: 31px;
	}

	#theme-picker {
		margin-top: -2px;
	}

	#settings-menu {
		top: 7px;
	}

	.docblock {
		margin-left: 12px;
	}
<<<<<<< HEAD

	.docblock code {
		overflow-wrap: anywhere;
	}
}
=======
}


/* Begin: styles for --scrape-examples feature */

.scraped-example-title {
	font-family: 'Fira Sans';
}

.scraped-example:not(.expanded) .code-wrapper pre.line-numbers {
	overflow: hidden;
	max-height: 240px;
}

.scraped-example:not(.expanded) .code-wrapper .example-wrap pre.rust {
	overflow-y: hidden;
	max-height: 240px;
	padding-bottom: 0;
}

.scraped-example .code-wrapper .prev {
	position: absolute;
	top: 0.25em;
	right: 2.25em;
	z-index: 100;
	cursor: pointer;
}

.scraped-example .code-wrapper .next {
	position: absolute;
	top: 0.25em;
	right: 1.25em;
	z-index: 100;
	cursor: pointer;
}

.scraped-example .code-wrapper .expand {
	position: absolute;
	top: 0.25em;
	right: 0.25em;
	z-index: 100;
	cursor: pointer;
}

.scraped-example .code-wrapper {
	position: relative;
	display: flex;
	flex-direction: row;
	flex-wrap: wrap;
	width: 100%;
}

.scraped-example:not(.expanded) .code-wrapper:before {
	content: " ";
	width: 100%;
	height: 5px;
	position: absolute;
	z-index: 100;
	top: 0;
	background: linear-gradient(to bottom, rgba(255, 255, 255, 1), rgba(255, 255, 255, 0));
}

.scraped-example:not(.expanded) .code-wrapper:after {
	content: " ";
	width: 100%;
	height: 5px;
	position: absolute;
	z-index: 100;
	bottom: 0;
	background: linear-gradient(to top, rgba(255, 255, 255, 1), rgba(255, 255, 255, 0));
}

.scraped-example:not(.expanded) .code-wrapper {
	overflow: hidden;
	max-height: 240px;
}

.scraped-example .code-wrapper .line-numbers {
	margin: 0;
	padding: 14px 0;
}

.scraped-example .code-wrapper .line-numbers span {
	padding: 0 14px;
}

.scraped-example .code-wrapper .example-wrap {
	flex: 1;
	overflow-x: auto;
	overflow-y: hidden;
	margin-bottom: 0;
}

.scraped-example .code-wrapper .example-wrap pre.rust {
	overflow-x: inherit;
	width: inherit;
	overflow-y: hidden;
}

.scraped-example .example-wrap .rust span.highlight {
	background: #fcffd6;
}

.scraped-example .example-wrap .rust span.highlight.focus {
	background: #f6fdb0;
}

.more-examples-toggle {
	margin-top: 10px;
}

.more-examples-toggle summary {
	color: #999;
	font-family: 'Fira Sans';
}

.more-scraped-examples {
	margin-left: 25px;
	display: flex;
	flex-direction: row;
	width: calc(100% - 25px);
}

.more-scraped-examples-inner {
	/* 20px is width of toggle-line + toggle-line-inner */
	width: calc(100% - 20px);
}

.toggle-line {
	align-self: stretch;
	margin-right: 10px;
	margin-top: 5px;
	padding: 0 4px;
	cursor: pointer;
}

.toggle-line:hover .toggle-line-inner {
	background: #aaa;
}

.toggle-line-inner {
	min-width: 2px;
	background: #ddd;
	height: 100%;
}

.more-scraped-examples .scraped-example {
	margin-bottom: 20px;
}

.more-scraped-examples .scraped-example:last-child {
	margin-bottom: 0;
}

.example-links a {
	margin-top: 20px;
	font-family: 'Fira Sans';
}

.example-links ul {
	margin-bottom: 0;
}

/* End: styles for --scrape-examples feature */
>>>>>>> fd5d614b
<|MERGE_RESOLUTION|>--- conflicted
+++ resolved
@@ -1980,13 +1980,10 @@
 	.docblock {
 		margin-left: 12px;
 	}
-<<<<<<< HEAD
 
 	.docblock code {
 		overflow-wrap: anywhere;
 	}
-}
-=======
 }
 
 
@@ -2150,5 +2147,4 @@
 	margin-bottom: 0;
 }
 
-/* End: styles for --scrape-examples feature */
->>>>>>> fd5d614b
+/* End: styles for --scrape-examples feature */