--- conflicted
+++ resolved
@@ -524,12 +524,7 @@
             // Reject if isolation is enabled.
             if let IsolatedOp::Reject(reject_with) = this.machine.isolated_op {
                 this.reject_in_isolation("`fcntl`", reject_with)?;
-<<<<<<< HEAD
                 return this.set_last_error_and_return_i32(ErrorKind::PermissionDenied);
-=======
-                this.set_last_error_from_io_error(ErrorKind::PermissionDenied.into())?;
-                return interp_ok(Scalar::from_i32(-1));
->>>>>>> 8e382ba0
             }
 
             this.ffullsync_fd(fd_num)
@@ -610,14 +605,7 @@
             None => fd.read(&fd, communicate, buf, count, dest, this)?,
             Some(offset) => {
                 let Ok(offset) = u64::try_from(offset) else {
-<<<<<<< HEAD
                     return this.set_last_error_and_return(LibcError("EINVAL"), dest);
-=======
-                    let einval = this.eval_libc("EINVAL");
-                    this.set_last_error(einval)?;
-                    this.write_int(-1, dest)?;
-                    return interp_ok(());
->>>>>>> 8e382ba0
                 };
                 fd.pread(communicate, offset, buf, count, dest, this)?
             }
@@ -659,14 +647,7 @@
             None => fd.write(&fd, communicate, buf, count, dest, this)?,
             Some(offset) => {
                 let Ok(offset) = u64::try_from(offset) else {
-<<<<<<< HEAD
                     return this.set_last_error_and_return(LibcError("EINVAL"), dest);
-=======
-                    let einval = this.eval_libc("EINVAL");
-                    this.set_last_error(einval)?;
-                    this.write_int(-1, dest)?;
-                    return interp_ok(());
->>>>>>> 8e382ba0
                 };
                 fd.pwrite(communicate, buf, count, offset, dest, this)?
             }
@@ -688,7 +669,6 @@
         dest: &MPlaceTy<'tcx>,
     ) -> InterpResult<'tcx> {
         let this = self.eval_context_mut();
-<<<<<<< HEAD
         // If reading to `bytes` did not fail, we write those bytes to the buffer.
         // Crucially, if fewer than `bytes.len()` bytes were read, only write
         // that much into the output buffer!
@@ -696,25 +676,7 @@
 
         // The actual read size is always less than what got originally requested so this cannot fail.
         this.write_int(u64::try_from(actual_read_size).unwrap(), dest)?;
-        Ok(())
-=======
-        match result {
-            Ok(read_bytes) => {
-                // If reading to `bytes` did not fail, we write those bytes to the buffer.
-                // Crucially, if fewer than `bytes.len()` bytes were read, only write
-                // that much into the output buffer!
-                this.write_bytes_ptr(buf, bytes[..read_bytes].iter().copied())?;
-                // The actual read size is always less than what got originally requested so this cannot fail.
-                this.write_int(u64::try_from(read_bytes).unwrap(), dest)?;
-                interp_ok(())
-            }
-            Err(e) => {
-                this.set_last_error_from_io_error(e)?;
-                this.write_int(-1, dest)?;
-                interp_ok(())
-            }
-        }
->>>>>>> 8e382ba0
+        interp_ok(())
     }
 
     /// Helper to implement `FileDescription::write`:
@@ -725,14 +687,8 @@
         dest: &MPlaceTy<'tcx>,
     ) -> InterpResult<'tcx> {
         let this = self.eval_context_mut();
-<<<<<<< HEAD
         // The actual write size is always less than what got originally requested so this cannot fail.
         this.write_int(u64::try_from(actual_write_size).unwrap(), dest)?;
-        Ok(())
-=======
-        let result = this.try_unwrap_io_result(result.map(|c| i64::try_from(c).unwrap()))?;
-        this.write_int(result, dest)?;
         interp_ok(())
->>>>>>> 8e382ba0
     }
 }