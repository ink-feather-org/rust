use std::{collections::hash_map::Entry, io::Write, iter, path::Path};

use rustc_apfloat::Float;
use rustc_ast::expand::allocator::alloc_error_handler_name;
use rustc_hir::{def::DefKind, def_id::CrateNum};
use rustc_middle::middle::codegen_fn_attrs::CodegenFnAttrFlags;
use rustc_middle::mir;
use rustc_middle::ty;
use rustc_span::Symbol;
use rustc_target::{
    abi::{Align, Size},
    spec::abi::Abi,
};

use super::alloc::{check_alloc_request, EvalContextExt as _};
use super::backtrace::EvalContextExt as _;
use crate::*;
use helpers::{ToHost, ToSoft};

/// Type of dynamic symbols (for `dlsym` et al)
#[derive(Debug, Copy, Clone)]
pub struct DynSym(Symbol);

#[allow(clippy::should_implement_trait)]
impl DynSym {
    pub fn from_str(name: &str) -> Self {
        DynSym(Symbol::intern(name))
    }
}

impl<'mir, 'tcx: 'mir> EvalContextExt<'mir, 'tcx> for crate::MiriInterpCx<'mir, 'tcx> {}
pub trait EvalContextExt<'mir, 'tcx: 'mir>: crate::MiriInterpCxExt<'mir, 'tcx> {
    /// Emulates calling a foreign item, failing if the item is not supported.
    /// This function will handle `goto_block` if needed.
    /// Returns Ok(None) if the foreign item was completely handled
    /// by this function.
    /// Returns Ok(Some(body)) if processing the foreign item
    /// is delegated to another function.
    fn emulate_foreign_item(
        &mut self,
        link_name: Symbol,
        abi: Abi,
        args: &[OpTy<'tcx, Provenance>],
        dest: &MPlaceTy<'tcx, Provenance>,
        ret: Option<mir::BasicBlock>,
        unwind: mir::UnwindAction,
    ) -> InterpResult<'tcx, Option<(&'mir mir::Body<'tcx>, ty::Instance<'tcx>)>> {
        let this = self.eval_context_mut();
        let tcx = this.tcx.tcx;

<<<<<<< HEAD
        // First: functions that diverge.
        let ret = match ret {
            None =>
                match link_name.as_str() {
                    "miri_start_unwind" => {
                        // `check_shim` happens inside `handle_miri_start_unwind`.
                        this.handle_miri_start_unwind(abi, link_name, args, unwind)?;
                        return Ok(None);
                    }
                    // This matches calls to the foreign item `panic_impl`.
                    // The implementation is provided by the function with the `#[panic_handler]` attribute.
                    "panic_impl" => {
                        // We don't use `check_shim` here because we are just forwarding to the lang
                        // item. Argument count checking will be performed when the returned `Body` is
                        // called.
                        this.check_abi_and_shim_symbol_clash(abi, Abi::Rust, link_name)?;
                        let panic_impl_id = tcx.lang_items().panic_impl().unwrap();
                        let panic_impl_instance = ty::Instance::mono(tcx, panic_impl_id);
                        return Ok(Some((
                            this.load_mir(panic_impl_instance.def, None)?,
                            panic_impl_instance,
                        )));
                    }
                    "__rust_alloc_error_handler" => {
                        // Forward to the right symbol that implements this function.
                        let Some(handler_kind) = this.tcx.alloc_error_handler_kind(()) else {
                            // in real code, this symbol does not exist without an allocator
                            throw_unsup_format!(
                                "`__rust_alloc_error_handler` cannot be called when no alloc error handler is set"
                            );
                        };
                        let name = alloc_error_handler_name(handler_kind);
                        let handler = this
                            .lookup_exported_symbol(Symbol::intern(name))?
                            .expect("missing alloc error handler symbol");
                        return Ok(Some(handler));
                    }
                    #[rustfmt::skip]
                    | "exit"
                    | "ExitProcess"
                    => {
                        let exp_abi = if link_name.as_str() == "exit" {
                            Abi::C { unwind: false }
                        } else {
                            Abi::System { unwind: false }
                        };
                        let [code] = this.check_shim(abi, exp_abi, link_name, args)?;
                        // it's really u32 for ExitProcess, but we have to put it into the `Exit` variant anyway
                        let code = this.read_scalar(code)?.to_i32()?;
                        throw_machine_stop!(TerminationInfo::Exit { code: code.into(), leak_check: false });
                    }
                    "abort" => {
                        let [] = this.check_shim(abi, Abi::C { unwind: false }, link_name, args)?;
                        throw_machine_stop!(TerminationInfo::Abort(
                            "the program aborted execution".to_owned()
                        ))
                    }
                    _ => {
                        if let Some(body) = this.lookup_exported_symbol(link_name)? {
                            return Ok(Some(body));
                        }
                        this.handle_unsupported_foreign_item(format!(
                            "can't call (diverging) foreign function: {link_name}"
                        ))?;
                        return Ok(None);
                    }
                },
            Some(p) => p,
        };
=======
        // Some shims forward to other MIR bodies.
        match link_name.as_str() {
            // This matches calls to the foreign item `panic_impl`.
            // The implementation is provided by the function with the `#[panic_handler]` attribute.
            "panic_impl" => {
                // We don't use `check_shim` here because we are just forwarding to the lang
                // item. Argument count checking will be performed when the returned `Body` is
                // called.
                this.check_abi_and_shim_symbol_clash(abi, Abi::Rust, link_name)?;
                let panic_impl_id = tcx.lang_items().panic_impl().unwrap();
                let panic_impl_instance = ty::Instance::mono(tcx, panic_impl_id);
                return Ok(Some((
                    this.load_mir(panic_impl_instance.def, None)?,
                    panic_impl_instance,
                )));
            }
            "__rust_alloc_error_handler" => {
                // Forward to the right symbol that implements this function.
                let Some(handler_kind) = this.tcx.alloc_error_handler_kind(()) else {
                    // in real code, this symbol does not exist without an allocator
                    throw_unsup_format!(
                        "`__rust_alloc_error_handler` cannot be called when no alloc error handler is set"
                    );
                };
                let name = alloc_error_handler_name(handler_kind);
                let handler = this
                    .lookup_exported_symbol(Symbol::intern(name))?
                    .expect("missing alloc error handler symbol");
                return Ok(Some(handler));
            }
            _ => {}
        }
>>>>>>> d568423a

        // The rest either implements the logic, or falls back to `lookup_exported_symbol`.
        match this.emulate_foreign_item_inner(link_name, abi, args, dest, unwind)? {
            EmulateItemResult::NeedsJumping => {
                trace!("{:?}", this.dump_place(&dest.clone().into()));
                this.return_to_block(ret)?;
            }
            EmulateItemResult::AlreadyJumped => (),
            EmulateItemResult::NotSupported => {
                if let Some(body) = this.lookup_exported_symbol(link_name)? {
                    return Ok(Some(body));
                }

                this.handle_unsupported_foreign_item(format!(
                    "can't call foreign function `{link_name}` on OS `{os}`",
                    os = this.tcx.sess.target.os,
                ))?;
                return Ok(None);
            }
        }

        Ok(None)
    }

    fn is_dyn_sym(&self, name: &str) -> bool {
        let this = self.eval_context_ref();
        match this.tcx.sess.target.os.as_ref() {
            os if this.target_os_is_unix() => shims::unix::foreign_items::is_dyn_sym(name, os),
            "windows" => shims::windows::foreign_items::is_dyn_sym(name),
            _ => false,
        }
    }

    /// Emulates a call to a `DynSym`.
    fn emulate_dyn_sym(
        &mut self,
        sym: DynSym,
        abi: Abi,
        args: &[OpTy<'tcx, Provenance>],
        dest: &MPlaceTy<'tcx, Provenance>,
        ret: Option<mir::BasicBlock>,
        unwind: mir::UnwindAction,
    ) -> InterpResult<'tcx> {
        let res = self.emulate_foreign_item(sym.0, abi, args, dest, ret, unwind)?;
        assert!(res.is_none(), "DynSyms that delegate are not supported");
        Ok(())
    }

    /// Lookup the body of a function that has `link_name` as the symbol name.
    fn lookup_exported_symbol(
        &mut self,
        link_name: Symbol,
    ) -> InterpResult<'tcx, Option<(&'mir mir::Body<'tcx>, ty::Instance<'tcx>)>> {
        let this = self.eval_context_mut();
        let tcx = this.tcx.tcx;

        // If the result was cached, just return it.
        // (Cannot use `or_insert` since the code below might have to throw an error.)
        let entry = this.machine.exported_symbols_cache.entry(link_name);
        let instance = *match entry {
            Entry::Occupied(e) => e.into_mut(),
            Entry::Vacant(e) => {
                // Find it if it was not cached.
                let mut instance_and_crate: Option<(ty::Instance<'_>, CrateNum)> = None;
                helpers::iter_exported_symbols(tcx, |cnum, def_id| {
                    let attrs = tcx.codegen_fn_attrs(def_id);
                    let symbol_name = if let Some(export_name) = attrs.export_name {
                        export_name
                    } else if attrs.flags.contains(CodegenFnAttrFlags::NO_MANGLE) {
                        tcx.item_name(def_id)
                    } else {
                        // Skip over items without an explicitly defined symbol name.
                        return Ok(());
                    };
                    if symbol_name == link_name {
                        if let Some((original_instance, original_cnum)) = instance_and_crate {
                            // Make sure we are consistent wrt what is 'first' and 'second'.
                            let original_span = tcx.def_span(original_instance.def_id()).data();
                            let span = tcx.def_span(def_id).data();
                            if original_span < span {
                                throw_machine_stop!(TerminationInfo::MultipleSymbolDefinitions {
                                    link_name,
                                    first: original_span,
                                    first_crate: tcx.crate_name(original_cnum),
                                    second: span,
                                    second_crate: tcx.crate_name(cnum),
                                });
                            } else {
                                throw_machine_stop!(TerminationInfo::MultipleSymbolDefinitions {
                                    link_name,
                                    first: span,
                                    first_crate: tcx.crate_name(cnum),
                                    second: original_span,
                                    second_crate: tcx.crate_name(original_cnum),
                                });
                            }
                        }
                        if !matches!(tcx.def_kind(def_id), DefKind::Fn | DefKind::AssocFn) {
                            throw_ub_format!(
                                "attempt to call an exported symbol that is not defined as a function"
                            );
                        }
                        instance_and_crate = Some((ty::Instance::mono(tcx, def_id), cnum));
                    }
                    Ok(())
                })?;

                e.insert(instance_and_crate.map(|ic| ic.0))
            }
        };
        match instance {
            None => Ok(None), // no symbol with this name
            Some(instance) => Ok(Some((this.load_mir(instance.def, None)?, instance))),
        }
    }
}

impl<'mir, 'tcx: 'mir> EvalContextExtPriv<'mir, 'tcx> for crate::MiriInterpCx<'mir, 'tcx> {}
trait EvalContextExtPriv<'mir, 'tcx: 'mir>: crate::MiriInterpCxExt<'mir, 'tcx> {
    fn emulate_foreign_item_inner(
        &mut self,
        link_name: Symbol,
        abi: Abi,
        args: &[OpTy<'tcx, Provenance>],
        dest: &MPlaceTy<'tcx, Provenance>,
        unwind: mir::UnwindAction,
    ) -> InterpResult<'tcx, EmulateItemResult> {
        let this = self.eval_context_mut();

        // First deal with any external C functions in linked .so file.
        #[cfg(target_os = "linux")]
        if this.machine.external_so_lib.as_ref().is_some() {
            use crate::shims::ffi_support::EvalContextExt as _;
            // An Ok(false) here means that the function being called was not exported
            // by the specified `.so` file; we should continue and check if it corresponds to
            // a provided shim.
            if this.call_external_c_fct(link_name, dest, args)? {
                return Ok(EmulateItemResult::NeedsJumping);
            }
        }

        // When adding a new shim, you should follow the following pattern:
        // ```
        // "shim_name" => {
        //     let [arg1, arg2, arg3] = this.check_shim(abi, Abi::C { unwind: false }, link_name, args)?;
        //     let result = this.shim_name(arg1, arg2, arg3)?;
        //     this.write_scalar(result, dest)?;
        // }
        // ```
        // and then define `shim_name` as a helper function in an extension trait in a suitable file
        // (see e.g. `unix/fs.rs`):
        // ```
        // fn shim_name(
        //     &mut self,
        //     arg1: &OpTy<'tcx, Provenance>,
        //     arg2: &OpTy<'tcx, Provenance>,
        //     arg3: &OpTy<'tcx, Provenance>,
        //     arg4: &OpTy<'tcx, Provenance>)
        // -> InterpResult<'tcx, Scalar<Provenance>> {
        //     let this = self.eval_context_mut();
        //
        //     // First thing: load all the arguments. Details depend on the shim.
        //     let arg1 = this.read_scalar(arg1)?.to_u32()?;
        //     let arg2 = this.read_pointer(arg2)?; // when you need to work with the pointer directly
        //     let arg3 = this.deref_pointer_as(arg3, this.libc_ty_layout("some_libc_struct"))?; // when you want to load/store
        //         // through the pointer and supply the type information yourself
        //     let arg4 = this.deref_pointer(arg4)?; // when you want to load/store through the pointer and trust
        //         // the user-given type (which you shouldn't usually do)
        //
        //     // ...
        //
        //     Ok(Scalar::from_u32(42))
        // }
        // ```
        // You might find existing shims not following this pattern, most
        // likely because they predate it or because for some reason they cannot be made to fit.

        // Here we dispatch all the shims for foreign functions. If you have a platform specific
        // shim, add it to the corresponding submodule.
        match link_name.as_str() {
            // Miri-specific extern functions
            "miri_start_unwind" => {
                // `check_shim` happens inside `handle_miri_start_unwind`.
                this.handle_miri_start_unwind(abi, link_name, args, unwind)?;
                return Ok(EmulateItemResult::AlreadyJumped);
            }
            "miri_run_provenance_gc" => {
                let [] = this.check_shim(abi, Abi::Rust, link_name, args)?;
                this.run_provenance_gc();
            }
            "miri_get_alloc_id" => {
                let [ptr] = this.check_shim(abi, Abi::Rust, link_name, args)?;
                let ptr = this.read_pointer(ptr)?;
                let (alloc_id, _, _) = this.ptr_get_alloc_id(ptr).map_err(|_e| {
                    err_machine_stop!(TerminationInfo::Abort(format!(
                        "pointer passed to `miri_get_alloc_id` must not be dangling, got {ptr:?}"
                    )))
                })?;
                this.write_scalar(Scalar::from_u64(alloc_id.0.get()), dest)?;
            }
            "miri_print_borrow_state" => {
                let [id, show_unnamed] = this.check_shim(abi, Abi::Rust, link_name, args)?;
                let id = this.read_scalar(id)?.to_u64()?;
                let show_unnamed = this.read_scalar(show_unnamed)?.to_bool()?;
                if let Some(id) = std::num::NonZero::new(id) {
                    this.print_borrow_state(AllocId(id), show_unnamed)?;
                }
            }
            "miri_pointer_name" => {
                // This associates a name to a tag. Very useful for debugging, and also makes
                // tests more strict.
                let [ptr, nth_parent, name] = this.check_shim(abi, Abi::Rust, link_name, args)?;
                let ptr = this.read_pointer(ptr)?;
                let nth_parent = this.read_scalar(nth_parent)?.to_u8()?;
                let name = this.read_immediate(name)?;

                let name = this.read_byte_slice(&name)?;
                // We must make `name` owned because we need to
                // end the shared borrow from `read_byte_slice` before we can
                // start the mutable borrow for `give_pointer_debug_name`.
                let name = String::from_utf8_lossy(name).into_owned();
                this.give_pointer_debug_name(ptr, nth_parent, &name)?;
            }
            "miri_static_root" => {
                let [ptr] = this.check_shim(abi, Abi::Rust, link_name, args)?;
                let ptr = this.read_pointer(ptr)?;
                let (alloc_id, offset, _) = this.ptr_get_alloc_id(ptr)?;
                if offset != Size::ZERO {
                    throw_unsup_format!(
                        "pointer passed to `miri_static_root` must point to beginning of an allocated block"
                    );
                }
                this.machine.static_roots.push(alloc_id);
            }
            "miri_host_to_target_path" => {
                let [ptr, out, out_size] = this.check_shim(abi, Abi::Rust, link_name, args)?;
                let ptr = this.read_pointer(ptr)?;
                let out = this.read_pointer(out)?;
                let out_size = this.read_scalar(out_size)?.to_target_usize(this)?;

                // The host affects program behavior here, so this requires isolation to be disabled.
                this.check_no_isolation("`miri_host_to_target_path`")?;

                // We read this as a plain OsStr and write it as a path, which will convert it to the target.
                let path = this.read_os_str_from_c_str(ptr)?.to_owned();
                let (success, needed_size) =
                    this.write_path_to_c_str(Path::new(&path), out, out_size)?;
                // Return value: 0 on success, otherwise the size it would have needed.
                this.write_int(if success { 0 } else { needed_size }, dest)?;
            }
            // Obtains the size of a Miri backtrace. See the README for details.
            "miri_backtrace_size" => {
                this.handle_miri_backtrace_size(abi, link_name, args, dest)?;
            }
            // Obtains a Miri backtrace. See the README for details.
            "miri_get_backtrace" => {
                // `check_shim` happens inside `handle_miri_get_backtrace`.
                this.handle_miri_get_backtrace(abi, link_name, args, dest)?;
            }
            // Resolves a Miri backtrace frame. See the README for details.
            "miri_resolve_frame" => {
                // `check_shim` happens inside `handle_miri_resolve_frame`.
                this.handle_miri_resolve_frame(abi, link_name, args, dest)?;
            }
            // Writes the function and file names of a Miri backtrace frame into a user provided buffer. See the README for details.
            "miri_resolve_frame_names" => {
                this.handle_miri_resolve_frame_names(abi, link_name, args)?;
            }
            // Writes some bytes to the interpreter's stdout/stderr. See the
            // README for details.
            "miri_write_to_stdout" | "miri_write_to_stderr" => {
                let [msg] = this.check_shim(abi, Abi::Rust, link_name, args)?;
                let msg = this.read_immediate(msg)?;
                let msg = this.read_byte_slice(&msg)?;
                // Note: we're ignoring errors writing to host stdout/stderr.
                let _ignore = match link_name.as_str() {
                    "miri_write_to_stdout" => std::io::stdout().write_all(msg),
                    "miri_write_to_stderr" => std::io::stderr().write_all(msg),
                    _ => unreachable!(),
                };
            }
            // Promises that a pointer has a given symbolic alignment.
            "miri_promise_symbolic_alignment" => {
                use rustc_target::abi::AlignFromBytesError;

                let [ptr, align] = this.check_shim(abi, Abi::Rust, link_name, args)?;
                let ptr = this.read_pointer(ptr)?;
                let align = this.read_target_usize(align)?;
                if !align.is_power_of_two() {
                    throw_unsup_format!(
                        "`miri_promise_symbolic_alignment`: alignment must be a power of 2, got {align}"
                    );
                }
                let align = Align::from_bytes(align).unwrap_or_else(|err| {
                    match err {
                        AlignFromBytesError::NotPowerOfTwo(_) => unreachable!(),
                        // When the alignment is a power of 2 but too big, clamp it to MAX.
                        AlignFromBytesError::TooLarge(_) => Align::MAX,
                    }
                });
                let (_, addr) = ptr.into_parts(); // we know the offset is absolute
                // Cannot panic since `align` is a power of 2 and hence non-zero.
                if addr.bytes().checked_rem(align.bytes()).unwrap() != 0 {
                    throw_unsup_format!(
                        "`miri_promise_symbolic_alignment`: pointer is not actually aligned"
                    );
                }
                if let Ok((alloc_id, offset, ..)) = this.ptr_try_get_alloc_id(ptr) {
                    let (_size, alloc_align, _kind) = this.get_alloc_info(alloc_id);
                    // If the newly promised alignment is bigger than the native alignment of this
                    // allocation, and bigger than the previously promised alignment, then set it.
                    if align > alloc_align
                        && !this
                            .machine
                            .symbolic_alignment
                            .get_mut()
                            .get(&alloc_id)
                            .is_some_and(|&(_, old_align)| align <= old_align)
                    {
                        this.machine.symbolic_alignment.get_mut().insert(alloc_id, (offset, align));
                    }
                }
            }

            // Aborting the process.
            "exit" | "ExitProcess" => {
                let exp_abi = if link_name.as_str() == "exit" {
                    Abi::C { unwind: false }
                } else {
                    Abi::System { unwind: false }
                };
                let [code] = this.check_shim(abi, exp_abi, link_name, args)?;
                // it's really u32 for ExitProcess, but we have to put it into the `Exit` variant anyway
                let code = this.read_scalar(code)?.to_i32()?;
                throw_machine_stop!(TerminationInfo::Exit { code: code.into(), leak_check: false });
            }
            "abort" => {
                let [] = this.check_shim(abi, Abi::C { unwind: false }, link_name, args)?;
                throw_machine_stop!(TerminationInfo::Abort(
                    "the program aborted execution".to_owned()
                ))
            }

            // Standard C allocation
            "malloc" => {
                let [size] = this.check_shim(abi, Abi::C { unwind: false }, link_name, args)?;
                let size = this.read_target_usize(size)?;
                let res = this.malloc(size, /*zero_init:*/ false, MiriMemoryKind::C)?;
                this.write_pointer(res, dest)?;
            }
            "calloc" => {
                let [items, len] =
                    this.check_shim(abi, Abi::C { unwind: false }, link_name, args)?;
                let items = this.read_target_usize(items)?;
                let len = this.read_target_usize(len)?;
                let size = items
                    .checked_mul(len)
                    .ok_or_else(|| err_ub_format!("overflow during calloc size computation"))?;
                let res = this.malloc(size, /*zero_init:*/ true, MiriMemoryKind::C)?;
                this.write_pointer(res, dest)?;
            }
            "free" => {
                let [ptr] = this.check_shim(abi, Abi::C { unwind: false }, link_name, args)?;
                let ptr = this.read_pointer(ptr)?;
                this.free(ptr, MiriMemoryKind::C)?;
            }
            "realloc" => {
                let [old_ptr, new_size] =
                    this.check_shim(abi, Abi::C { unwind: false }, link_name, args)?;
                let old_ptr = this.read_pointer(old_ptr)?;
                let new_size = this.read_target_usize(new_size)?;
                let res = this.realloc(old_ptr, new_size, MiriMemoryKind::C)?;
                this.write_pointer(res, dest)?;
            }

            // Rust allocation
            "__rust_alloc" | "miri_alloc" => {
                let default = |this: &mut MiriInterpCx<'mir, 'tcx>| {
                    // Only call `check_shim` when `#[global_allocator]` isn't used. When that
                    // macro is used, we act like no shim exists, so that the exported function can run.
                    let [size, align] = this.check_shim(abi, Abi::Rust, link_name, args)?;
                    let size = this.read_target_usize(size)?;
                    let align = this.read_target_usize(align)?;

                    check_alloc_request(size, align)?;

                    let memory_kind = match link_name.as_str() {
                        "__rust_alloc" => MiriMemoryKind::Rust,
                        "miri_alloc" => MiriMemoryKind::Miri,
                        _ => unreachable!(),
                    };

                    let ptr = this.allocate_ptr(
                        Size::from_bytes(size),
                        Align::from_bytes(align).unwrap(),
                        memory_kind.into(),
                    )?;

                    this.write_pointer(ptr, dest)
                };

                match link_name.as_str() {
                    "__rust_alloc" => return this.emulate_allocator(default),
                    "miri_alloc" => {
                        default(this)?;
                        return Ok(EmulateItemResult::NeedsJumping);
                    }
                    _ => unreachable!(),
                }
            }
            "__rust_alloc_zeroed" => {
                return this.emulate_allocator(|this| {
                    // See the comment for `__rust_alloc` why `check_shim` is only called in the
                    // default case.
                    let [size, align] = this.check_shim(abi, Abi::Rust, link_name, args)?;
                    let size = this.read_target_usize(size)?;
                    let align = this.read_target_usize(align)?;

                    check_alloc_request(size, align)?;

                    let ptr = this.allocate_ptr(
                        Size::from_bytes(size),
                        Align::from_bytes(align).unwrap(),
                        MiriMemoryKind::Rust.into(),
                    )?;

                    // We just allocated this, the access is definitely in-bounds.
                    this.write_bytes_ptr(
                        ptr.into(),
                        iter::repeat(0u8).take(usize::try_from(size).unwrap()),
                    )
                    .unwrap();
                    this.write_pointer(ptr, dest)
                });
            }
            "__rust_dealloc" | "miri_dealloc" => {
                let default = |this: &mut MiriInterpCx<'mir, 'tcx>| {
                    // See the comment for `__rust_alloc` why `check_shim` is only called in the
                    // default case.
                    let [ptr, old_size, align] =
                        this.check_shim(abi, Abi::Rust, link_name, args)?;
                    let ptr = this.read_pointer(ptr)?;
                    let old_size = this.read_target_usize(old_size)?;
                    let align = this.read_target_usize(align)?;

                    let memory_kind = match link_name.as_str() {
                        "__rust_dealloc" => MiriMemoryKind::Rust,
                        "miri_dealloc" => MiriMemoryKind::Miri,
                        _ => unreachable!(),
                    };

                    // No need to check old_size/align; we anyway check that they match the allocation.
                    this.deallocate_ptr(
                        ptr,
                        Some((Size::from_bytes(old_size), Align::from_bytes(align).unwrap())),
                        memory_kind.into(),
                    )
                };

                match link_name.as_str() {
                    "__rust_dealloc" => {
                        return this.emulate_allocator(default);
                    }
                    "miri_dealloc" => {
                        default(this)?;
                        return Ok(EmulateItemResult::NeedsJumping);
                    }
                    _ => unreachable!(),
                }
            }
            "__rust_realloc" => {
                return this.emulate_allocator(|this| {
                    // See the comment for `__rust_alloc` why `check_shim` is only called in the
                    // default case.
                    let [ptr, old_size, align, new_size] =
                        this.check_shim(abi, Abi::Rust, link_name, args)?;
                    let ptr = this.read_pointer(ptr)?;
                    let old_size = this.read_target_usize(old_size)?;
                    let align = this.read_target_usize(align)?;
                    let new_size = this.read_target_usize(new_size)?;
                    // No need to check old_size; we anyway check that they match the allocation.

                    check_alloc_request(new_size, align)?;

                    let align = Align::from_bytes(align).unwrap();
                    let new_ptr = this.reallocate_ptr(
                        ptr,
                        Some((Size::from_bytes(old_size), align)),
                        Size::from_bytes(new_size),
                        align,
                        MiriMemoryKind::Rust.into(),
                    )?;
                    this.write_pointer(new_ptr, dest)
                });
            }

            // C memory handling functions
            "memcmp" => {
                let [left, right, n] =
                    this.check_shim(abi, Abi::C { unwind: false }, link_name, args)?;
                let left = this.read_pointer(left)?;
                let right = this.read_pointer(right)?;
                let n = Size::from_bytes(this.read_target_usize(n)?);

                // C requires that this must always be a valid pointer (C18 §7.1.4).
                this.ptr_get_alloc_id(left)?;
                this.ptr_get_alloc_id(right)?;

                let result = {
                    let left_bytes = this.read_bytes_ptr_strip_provenance(left, n)?;
                    let right_bytes = this.read_bytes_ptr_strip_provenance(right, n)?;

                    use std::cmp::Ordering::*;
                    match left_bytes.cmp(right_bytes) {
                        Less => -1i32,
                        Equal => 0,
                        Greater => 1,
                    }
                };

                this.write_scalar(Scalar::from_i32(result), dest)?;
            }
            "memrchr" => {
                let [ptr, val, num] =
                    this.check_shim(abi, Abi::C { unwind: false }, link_name, args)?;
                let ptr = this.read_pointer(ptr)?;
                let val = this.read_scalar(val)?.to_i32()?;
                let num = this.read_target_usize(num)?;
                // The docs say val is "interpreted as unsigned char".
                #[allow(clippy::cast_sign_loss, clippy::cast_possible_truncation)]
                let val = val as u8;

                // C requires that this must always be a valid pointer (C18 §7.1.4).
                this.ptr_get_alloc_id(ptr)?;

                if let Some(idx) = this
                    .read_bytes_ptr_strip_provenance(ptr, Size::from_bytes(num))?
                    .iter()
                    .rev()
                    .position(|&c| c == val)
                {
                    let idx = u64::try_from(idx).unwrap();
                    #[allow(clippy::arithmetic_side_effects)] // idx < num, so this never wraps
                    let new_ptr = ptr.offset(Size::from_bytes(num - idx - 1), this)?;
                    this.write_pointer(new_ptr, dest)?;
                } else {
                    this.write_null(dest)?;
                }
            }
            "memchr" => {
                let [ptr, val, num] =
                    this.check_shim(abi, Abi::C { unwind: false }, link_name, args)?;
                let ptr = this.read_pointer(ptr)?;
                let val = this.read_scalar(val)?.to_i32()?;
                let num = this.read_target_usize(num)?;
                // The docs say val is "interpreted as unsigned char".
                #[allow(clippy::cast_sign_loss, clippy::cast_possible_truncation)]
                let val = val as u8;

                // C requires that this must always be a valid pointer (C18 §7.1.4).
                this.ptr_get_alloc_id(ptr)?;

                let idx = this
                    .read_bytes_ptr_strip_provenance(ptr, Size::from_bytes(num))?
                    .iter()
                    .position(|&c| c == val);
                if let Some(idx) = idx {
                    let new_ptr = ptr.offset(Size::from_bytes(idx as u64), this)?;
                    this.write_pointer(new_ptr, dest)?;
                } else {
                    this.write_null(dest)?;
                }
            }
            "strlen" => {
                let [ptr] = this.check_shim(abi, Abi::C { unwind: false }, link_name, args)?;
                let ptr = this.read_pointer(ptr)?;
                // This reads at least 1 byte, so we are already enforcing that this is a valid pointer.
                let n = this.read_c_str(ptr)?.len();
                this.write_scalar(
                    Scalar::from_target_usize(u64::try_from(n).unwrap(), this),
                    dest,
                )?;
            }
            "memcpy" => {
                let [ptr_dest, ptr_src, n] =
                    this.check_shim(abi, Abi::C { unwind: false }, link_name, args)?;
                let ptr_dest = this.read_pointer(ptr_dest)?;
                let ptr_src = this.read_pointer(ptr_src)?;
                let n = this.read_target_usize(n)?;

                // C requires that this must always be a valid pointer, even if `n` is zero, so we better check that.
                // (This is more than Rust requires, so `mem_copy` is not sufficient.)
                this.ptr_get_alloc_id(ptr_dest)?;
                this.ptr_get_alloc_id(ptr_src)?;

                this.mem_copy(ptr_src, ptr_dest, Size::from_bytes(n), true)?;
                this.write_pointer(ptr_dest, dest)?;
            }
            "strcpy" => {
                let [ptr_dest, ptr_src] =
                    this.check_shim(abi, Abi::C { unwind: false }, link_name, args)?;
                let ptr_dest = this.read_pointer(ptr_dest)?;
                let ptr_src = this.read_pointer(ptr_src)?;

                // We use `read_c_str` to determine the amount of data to copy,
                // and then use `mem_copy` for the actual copy. This means
                // pointer provenance is preserved by this implementation of `strcpy`.
                // That is probably overly cautious, but there also is no fundamental
                // reason to have `strcpy` destroy pointer provenance.
                // This reads at least 1 byte, so we are already enforcing that this is a valid pointer.
                let n = this.read_c_str(ptr_src)?.len().checked_add(1).unwrap();
                this.mem_copy(ptr_src, ptr_dest, Size::from_bytes(n), true)?;
                this.write_pointer(ptr_dest, dest)?;
            }

            // math functions (note that there are also intrinsics for some other functions)
            #[rustfmt::skip]
            | "cbrtf"
            | "coshf"
            | "sinhf"
            | "tanf"
            | "tanhf"
            | "acosf"
            | "asinf"
            | "atanf"
            | "log1pf"
            | "expm1f"
            | "tgammaf"
            => {
                let [f] = this.check_shim(abi, Abi::C { unwind: false }, link_name, args)?;
                let f = this.read_scalar(f)?.to_f32()?;
                // Using host floats (but it's fine, these operations do not have guaranteed precision).
                let f_host = f.to_host();
                let res = match link_name.as_str() {
                    "cbrtf" => f_host.cbrt(),
                    "coshf" => f_host.cosh(),
                    "sinhf" => f_host.sinh(),
                    "tanf" => f_host.tan(),
                    "tanhf" => f_host.tanh(),
                    "acosf" => f_host.acos(),
                    "asinf" => f_host.asin(),
                    "atanf" => f_host.atan(),
                    "log1pf" => f_host.ln_1p(),
                    "expm1f" => f_host.exp_m1(),
                    "tgammaf" => f_host.gamma(),
                    _ => bug!(),
                };
                let res = res.to_soft();
                let res = this.adjust_nan(res, &[f]);
                this.write_scalar(res, dest)?;
            }
            #[rustfmt::skip]
            | "_hypotf"
            | "hypotf"
            | "atan2f"
            | "fdimf"
            => {
                let [f1, f2] = this.check_shim(abi, Abi::C { unwind: false }, link_name, args)?;
                let f1 = this.read_scalar(f1)?.to_f32()?;
                let f2 = this.read_scalar(f2)?.to_f32()?;
                // underscore case for windows, here and below
                // (see https://docs.microsoft.com/en-us/cpp/c-runtime-library/reference/floating-point-primitives?view=vs-2019)
                // Using host floats (but it's fine, these operations do not have guaranteed precision).
                let res = match link_name.as_str() {
                    "_hypotf" | "hypotf" => f1.to_host().hypot(f2.to_host()).to_soft(),
                    "atan2f" => f1.to_host().atan2(f2.to_host()).to_soft(),
                    #[allow(deprecated)]
                    "fdimf" => f1.to_host().abs_sub(f2.to_host()).to_soft(),
                    _ => bug!(),
                };
                let res = this.adjust_nan(res, &[f1, f2]);
                this.write_scalar(res, dest)?;
            }
            #[rustfmt::skip]
            | "cbrt"
            | "cosh"
            | "sinh"
            | "tan"
            | "tanh"
            | "acos"
            | "asin"
            | "atan"
            | "log1p"
            | "expm1"
            | "tgamma"
            => {
                let [f] = this.check_shim(abi, Abi::C { unwind: false }, link_name, args)?;
                let f = this.read_scalar(f)?.to_f64()?;
                // Using host floats (but it's fine, these operations do not have guaranteed precision).
                let f_host = f.to_host();
                let res = match link_name.as_str() {
                    "cbrt" => f_host.cbrt(),
                    "cosh" => f_host.cosh(),
                    "sinh" => f_host.sinh(),
                    "tan" => f_host.tan(),
                    "tanh" => f_host.tanh(),
                    "acos" => f_host.acos(),
                    "asin" => f_host.asin(),
                    "atan" => f_host.atan(),
                    "log1p" => f_host.ln_1p(),
                    "expm1" => f_host.exp_m1(),
                    "tgamma" => f_host.gamma(),
                    _ => bug!(),
                };
                let res = res.to_soft();
                let res = this.adjust_nan(res, &[f]);
                this.write_scalar(res, dest)?;
            }
            #[rustfmt::skip]
            | "_hypot"
            | "hypot"
            | "atan2"
            | "fdim"
            => {
                let [f1, f2] = this.check_shim(abi, Abi::C { unwind: false }, link_name, args)?;
                let f1 = this.read_scalar(f1)?.to_f64()?;
                let f2 = this.read_scalar(f2)?.to_f64()?;
                // underscore case for windows, here and below
                // (see https://docs.microsoft.com/en-us/cpp/c-runtime-library/reference/floating-point-primitives?view=vs-2019)
                // Using host floats (but it's fine, these operations do not have guaranteed precision).
                let res = match link_name.as_str() {
                    "_hypot" | "hypot" => f1.to_host().hypot(f2.to_host()).to_soft(),
                    "atan2" => f1.to_host().atan2(f2.to_host()).to_soft(),
                    #[allow(deprecated)]
                    "fdim" => f1.to_host().abs_sub(f2.to_host()).to_soft(),
                    _ => bug!(),
                };
                let res = this.adjust_nan(res, &[f1, f2]);
                this.write_scalar(res, dest)?;
            }
            #[rustfmt::skip]
            | "_ldexp"
            | "ldexp"
            | "scalbn"
            => {
                let [x, exp] = this.check_shim(abi, Abi::C { unwind: false }, link_name, args)?;
                // For radix-2 (binary) systems, `ldexp` and `scalbn` are the same.
                let x = this.read_scalar(x)?.to_f64()?;
                let exp = this.read_scalar(exp)?.to_i32()?;

                let res = x.scalbn(exp);
                let res = this.adjust_nan(res, &[x]);
                this.write_scalar(res, dest)?;
            }
            "lgammaf_r" => {
                let [x, signp] = this.check_shim(abi, Abi::C { unwind: false }, link_name, args)?;
                let x = this.read_scalar(x)?.to_f32()?;
                let signp = this.deref_pointer(signp)?;

                // Using host floats (but it's fine, these operations do not have guaranteed precision).
                let (res, sign) = x.to_host().ln_gamma();
                this.write_int(sign, &signp)?;
                let res = this.adjust_nan(res.to_soft(), &[x]);
                this.write_scalar(res, dest)?;
            }
            "lgamma_r" => {
                let [x, signp] = this.check_shim(abi, Abi::C { unwind: false }, link_name, args)?;
                let x = this.read_scalar(x)?.to_f64()?;
                let signp = this.deref_pointer(signp)?;

                // Using host floats (but it's fine, these operations do not have guaranteed precision).
                let (res, sign) = x.to_host().ln_gamma();
                this.write_int(sign, &signp)?;
                let res = this.adjust_nan(res.to_soft(), &[x]);
                this.write_scalar(res, dest)?;
            }

            // LLVM intrinsics
            "llvm.prefetch" => {
                let [p, rw, loc, ty] =
                    this.check_shim(abi, Abi::C { unwind: false }, link_name, args)?;

                let _ = this.read_pointer(p)?;
                let rw = this.read_scalar(rw)?.to_i32()?;
                let loc = this.read_scalar(loc)?.to_i32()?;
                let ty = this.read_scalar(ty)?.to_i32()?;

                if ty == 1 {
                    // Data cache prefetch.
                    // Notably, we do not have to check the pointer, this operation is never UB!

                    if !matches!(rw, 0 | 1) {
                        throw_unsup_format!("invalid `rw` value passed to `llvm.prefetch`: {}", rw);
                    }
                    if !matches!(loc, 0..=3) {
                        throw_unsup_format!(
                            "invalid `loc` value passed to `llvm.prefetch`: {}",
                            loc
                        );
                    }
                } else {
                    throw_unsup_format!("unsupported `llvm.prefetch` type argument: {}", ty);
                }
            }
            // Used to implement the x86 `_mm{,256,512}_popcnt_epi{8,16,32,64}` and wasm
            // `{i,u}8x16_popcnt` functions.
            name if name.starts_with("llvm.ctpop.v") => {
                let [op] = this.check_shim(abi, Abi::C { unwind: false }, link_name, args)?;

                let (op, op_len) = this.operand_to_simd(op)?;
                let (dest, dest_len) = this.mplace_to_simd(dest)?;

                assert_eq!(dest_len, op_len);

                for i in 0..dest_len {
                    let op = this.read_immediate(&this.project_index(&op, i)?)?;
                    // Use `to_uint` to get a zero-extended `u128`. Those
                    // extra zeros will not affect `count_ones`.
                    let res = op.to_scalar().to_uint(op.layout.size)?.count_ones();

                    this.write_scalar(
                        Scalar::from_uint(res, op.layout.size),
                        &this.project_index(&dest, i)?,
                    )?;
                }
            }

            // Target-specific shims
            name if name.starts_with("llvm.x86.")
                && (this.tcx.sess.target.arch == "x86"
                    || this.tcx.sess.target.arch == "x86_64") =>
            {
                return shims::x86::EvalContextExt::emulate_x86_intrinsic(
                    this, link_name, abi, args, dest,
                );
            }
            // FIXME: Move these to an `arm` submodule.
            "llvm.aarch64.isb" if this.tcx.sess.target.arch == "aarch64" => {
                let [arg] = this.check_shim(abi, Abi::Unadjusted, link_name, args)?;
                let arg = this.read_scalar(arg)?.to_i32()?;
                match arg {
                    // SY ("full system scope")
                    15 => {
                        this.yield_active_thread();
                    }
                    _ => {
                        throw_unsup_format!("unsupported llvm.aarch64.isb argument {}", arg);
                    }
                }
            }
            "llvm.arm.hint" if this.tcx.sess.target.arch == "arm" => {
                let [arg] = this.check_shim(abi, Abi::Unadjusted, link_name, args)?;
                let arg = this.read_scalar(arg)?.to_i32()?;
                // Note that different arguments might have different target feature requirements.
                match arg {
                    // YIELD
                    1 => {
                        this.expect_target_feature_for_intrinsic(link_name, "v6")?;
                        this.yield_active_thread();
                    }
                    _ => {
                        throw_unsup_format!("unsupported llvm.arm.hint argument {}", arg);
                    }
                }
            }

            // Platform-specific shims
            _ =>
                return match this.tcx.sess.target.os.as_ref() {
                    _ if this.target_os_is_unix() =>
                        shims::unix::foreign_items::EvalContextExt::emulate_foreign_item_inner(
                            this, link_name, abi, args, dest,
                        ),
                    "windows" =>
                        shims::windows::foreign_items::EvalContextExt::emulate_foreign_item_inner(
                            this, link_name, abi, args, dest,
                        ),
                    _ => Ok(EmulateItemResult::NotSupported),
                },
        };
        // We only fall through to here if we did *not* hit the `_` arm above,
        // i.e., if we actually emulated the function with one of the shims.
        Ok(EmulateItemResult::NeedsJumping)
    }
}<|MERGE_RESOLUTION|>--- conflicted
+++ resolved
@@ -48,77 +48,6 @@
         let this = self.eval_context_mut();
         let tcx = this.tcx.tcx;
 
-<<<<<<< HEAD
-        // First: functions that diverge.
-        let ret = match ret {
-            None =>
-                match link_name.as_str() {
-                    "miri_start_unwind" => {
-                        // `check_shim` happens inside `handle_miri_start_unwind`.
-                        this.handle_miri_start_unwind(abi, link_name, args, unwind)?;
-                        return Ok(None);
-                    }
-                    // This matches calls to the foreign item `panic_impl`.
-                    // The implementation is provided by the function with the `#[panic_handler]` attribute.
-                    "panic_impl" => {
-                        // We don't use `check_shim` here because we are just forwarding to the lang
-                        // item. Argument count checking will be performed when the returned `Body` is
-                        // called.
-                        this.check_abi_and_shim_symbol_clash(abi, Abi::Rust, link_name)?;
-                        let panic_impl_id = tcx.lang_items().panic_impl().unwrap();
-                        let panic_impl_instance = ty::Instance::mono(tcx, panic_impl_id);
-                        return Ok(Some((
-                            this.load_mir(panic_impl_instance.def, None)?,
-                            panic_impl_instance,
-                        )));
-                    }
-                    "__rust_alloc_error_handler" => {
-                        // Forward to the right symbol that implements this function.
-                        let Some(handler_kind) = this.tcx.alloc_error_handler_kind(()) else {
-                            // in real code, this symbol does not exist without an allocator
-                            throw_unsup_format!(
-                                "`__rust_alloc_error_handler` cannot be called when no alloc error handler is set"
-                            );
-                        };
-                        let name = alloc_error_handler_name(handler_kind);
-                        let handler = this
-                            .lookup_exported_symbol(Symbol::intern(name))?
-                            .expect("missing alloc error handler symbol");
-                        return Ok(Some(handler));
-                    }
-                    #[rustfmt::skip]
-                    | "exit"
-                    | "ExitProcess"
-                    => {
-                        let exp_abi = if link_name.as_str() == "exit" {
-                            Abi::C { unwind: false }
-                        } else {
-                            Abi::System { unwind: false }
-                        };
-                        let [code] = this.check_shim(abi, exp_abi, link_name, args)?;
-                        // it's really u32 for ExitProcess, but we have to put it into the `Exit` variant anyway
-                        let code = this.read_scalar(code)?.to_i32()?;
-                        throw_machine_stop!(TerminationInfo::Exit { code: code.into(), leak_check: false });
-                    }
-                    "abort" => {
-                        let [] = this.check_shim(abi, Abi::C { unwind: false }, link_name, args)?;
-                        throw_machine_stop!(TerminationInfo::Abort(
-                            "the program aborted execution".to_owned()
-                        ))
-                    }
-                    _ => {
-                        if let Some(body) = this.lookup_exported_symbol(link_name)? {
-                            return Ok(Some(body));
-                        }
-                        this.handle_unsupported_foreign_item(format!(
-                            "can't call (diverging) foreign function: {link_name}"
-                        ))?;
-                        return Ok(None);
-                    }
-                },
-            Some(p) => p,
-        };
-=======
         // Some shims forward to other MIR bodies.
         match link_name.as_str() {
             // This matches calls to the foreign item `panic_impl`.
@@ -151,7 +80,6 @@
             }
             _ => {}
         }
->>>>>>> d568423a
 
         // The rest either implements the logic, or falls back to `lookup_exported_symbol`.
         match this.emulate_foreign_item_inner(link_name, abi, args, dest, unwind)? {
