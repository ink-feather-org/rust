use clippy_config::Conf;
use clippy_utils::diagnostics::span_lint_and_then;
use rustc_errors::Applicability;
use rustc_hir::{Item, ItemKind};
use rustc_lint::{LateContext, LateLintPass};
use rustc_middle::ty::layout::LayoutOf;
use rustc_middle::ty;
use rustc_session::impl_lint_pass;
use rustc_span::{BytePos, Pos, Span};

declare_clippy_lint! {
    /// ### What it does
    /// Checks for large `const` arrays that should
    /// be defined as `static` instead.
    ///
    /// ### Why is this bad?
    /// Performance: const variables are inlined upon use.
    /// Static items result in only one instance and has a fixed location in memory.
    ///
    /// ### Example
    /// ```rust,ignore
    /// pub const a = [0u32; 1_000_000];
    /// ```
    ///
    /// Use instead:
    /// ```rust,ignore
    /// pub static a = [0u32; 1_000_000];
    /// ```
    #[clippy::version = "1.44.0"]
    pub LARGE_CONST_ARRAYS,
    perf,
    "large non-scalar const array may cause performance overhead"
}

pub struct LargeConstArrays {
    maximum_allowed_size: u64,
}

impl LargeConstArrays {
    pub fn new(conf: &'static Conf) -> Self {
        Self {
            maximum_allowed_size: conf.array_size_threshold,
        }
    }
}

impl_lint_pass!(LargeConstArrays => [LARGE_CONST_ARRAYS]);

impl<'tcx> LateLintPass<'tcx> for LargeConstArrays {
    fn check_item(&mut self, cx: &LateContext<'tcx>, item: &'tcx Item<'_>) {
        if let ItemKind::Const(_, generics, _) = &item.kind
            // Since static items may not have generics, skip generic const items.
            // FIXME(generic_const_items): I don't think checking `generics.hwcp` suffices as it
            // doesn't account for empty where-clauses that only consist of keyword `where` IINM.
            && generics.params.is_empty() && !generics.has_where_clause_predicates
            && !item.span.from_expansion()
            && let ty = cx.tcx.type_of(item.owner_id).instantiate_identity()
            && let ty::Array(element_type, cst) = ty.kind()
            && let Some((ty::ValTree::Leaf(element_count), _)) = cx.tcx
<<<<<<< HEAD
                .try_normalize_erasing_regions(cx.typing_env(), *cst).unwrap_or(*cst).try_to_valtree()
=======
                .try_normalize_erasing_regions(ParamEnv::empty(), *cst).unwrap_or(*cst).try_to_valtree()
>>>>>>> 5dc58425
            && let element_count = element_count.to_target_usize(cx.tcx)
            && let Ok(element_size) = cx.layout_of(*element_type).map(|l| l.size.bytes())
            && u128::from(self.maximum_allowed_size) < u128::from(element_count) * u128::from(element_size)
        {
            let hi_pos = item.ident.span.lo() - BytePos::from_usize(1);
            let sugg_span = Span::new(
                hi_pos - BytePos::from_usize("const".len()),
                hi_pos,
                item.span.ctxt(),
                item.span.parent(),
            );
            span_lint_and_then(
                cx,
                LARGE_CONST_ARRAYS,
                item.span,
                "large array defined as const",
                |diag| {
                    diag.span_suggestion(
                        sugg_span,
                        "make this a static item",
                        "static",
                        Applicability::MachineApplicable,
                    );
                },
            );
        }
    }
}<|MERGE_RESOLUTION|>--- conflicted
+++ resolved
@@ -3,8 +3,8 @@
 use rustc_errors::Applicability;
 use rustc_hir::{Item, ItemKind};
 use rustc_lint::{LateContext, LateLintPass};
+use rustc_middle::ty;
 use rustc_middle::ty::layout::LayoutOf;
-use rustc_middle::ty;
 use rustc_session::impl_lint_pass;
 use rustc_span::{BytePos, Pos, Span};
 
@@ -57,11 +57,7 @@
             && let ty = cx.tcx.type_of(item.owner_id).instantiate_identity()
             && let ty::Array(element_type, cst) = ty.kind()
             && let Some((ty::ValTree::Leaf(element_count), _)) = cx.tcx
-<<<<<<< HEAD
                 .try_normalize_erasing_regions(cx.typing_env(), *cst).unwrap_or(*cst).try_to_valtree()
-=======
-                .try_normalize_erasing_regions(ParamEnv::empty(), *cst).unwrap_or(*cst).try_to_valtree()
->>>>>>> 5dc58425
             && let element_count = element_count.to_target_usize(cx.tcx)
             && let Ok(element_size) = cx.layout_of(*element_type).map(|l| l.size.bytes())
             && u128::from(self.maximum_allowed_size) < u128::from(element_count) * u128::from(element_size)
