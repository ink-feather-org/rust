--- conflicted
+++ resolved
@@ -1,7884 +1,6 @@
 //! This file is actually hand-written, but the submodules are indeed generated.
 
-<<<<<<< HEAD
-#[allow(unused_imports)]
-use crate::{
-    ast::{self, AstChildren, AstNode, AstToken},
-    NodeOrToken, SyntaxElement,
-    SyntaxKind::{self, *},
-    SyntaxNode, SyntaxToken,
-};
-#[derive(Debug, Clone, PartialEq, Eq, Hash)]
-pub struct Semi {
-    pub(crate) syntax: SyntaxToken,
-}
-impl std::fmt::Display for Semi {
-    fn fmt(&self, f: &mut std::fmt::Formatter) -> std::fmt::Result {
-        std::fmt::Display::fmt(&self.syntax, f)
-    }
-}
-impl AstToken for Semi {
-    fn can_cast(kind: SyntaxKind) -> bool {
-        match kind {
-            SEMI => true,
-            _ => false,
-        }
-    }
-    fn cast(syntax: SyntaxToken) -> Option<Self> {
-        if Self::can_cast(syntax.kind()) {
-            Some(Self { syntax })
-        } else {
-            None
-        }
-    }
-    fn syntax(&self) -> &SyntaxToken {
-        &self.syntax
-    }
-}
-#[derive(Debug, Clone, PartialEq, Eq, Hash)]
-pub struct Comma {
-    pub(crate) syntax: SyntaxToken,
-}
-impl std::fmt::Display for Comma {
-    fn fmt(&self, f: &mut std::fmt::Formatter) -> std::fmt::Result {
-        std::fmt::Display::fmt(&self.syntax, f)
-    }
-}
-impl AstToken for Comma {
-    fn can_cast(kind: SyntaxKind) -> bool {
-        match kind {
-            COMMA => true,
-            _ => false,
-        }
-    }
-    fn cast(syntax: SyntaxToken) -> Option<Self> {
-        if Self::can_cast(syntax.kind()) {
-            Some(Self { syntax })
-        } else {
-            None
-        }
-    }
-    fn syntax(&self) -> &SyntaxToken {
-        &self.syntax
-    }
-}
-#[derive(Debug, Clone, PartialEq, Eq, Hash)]
-pub struct LParen {
-    pub(crate) syntax: SyntaxToken,
-}
-impl std::fmt::Display for LParen {
-    fn fmt(&self, f: &mut std::fmt::Formatter) -> std::fmt::Result {
-        std::fmt::Display::fmt(&self.syntax, f)
-    }
-}
-impl AstToken for LParen {
-    fn can_cast(kind: SyntaxKind) -> bool {
-        match kind {
-            L_PAREN => true,
-            _ => false,
-        }
-    }
-    fn cast(syntax: SyntaxToken) -> Option<Self> {
-        if Self::can_cast(syntax.kind()) {
-            Some(Self { syntax })
-        } else {
-            None
-        }
-    }
-    fn syntax(&self) -> &SyntaxToken {
-        &self.syntax
-    }
-}
-#[derive(Debug, Clone, PartialEq, Eq, Hash)]
-pub struct RParen {
-    pub(crate) syntax: SyntaxToken,
-}
-impl std::fmt::Display for RParen {
-    fn fmt(&self, f: &mut std::fmt::Formatter) -> std::fmt::Result {
-        std::fmt::Display::fmt(&self.syntax, f)
-    }
-}
-impl AstToken for RParen {
-    fn can_cast(kind: SyntaxKind) -> bool {
-        match kind {
-            R_PAREN => true,
-            _ => false,
-        }
-    }
-    fn cast(syntax: SyntaxToken) -> Option<Self> {
-        if Self::can_cast(syntax.kind()) {
-            Some(Self { syntax })
-        } else {
-            None
-        }
-    }
-    fn syntax(&self) -> &SyntaxToken {
-        &self.syntax
-    }
-}
-#[derive(Debug, Clone, PartialEq, Eq, Hash)]
-pub struct LCurly {
-    pub(crate) syntax: SyntaxToken,
-}
-impl std::fmt::Display for LCurly {
-    fn fmt(&self, f: &mut std::fmt::Formatter) -> std::fmt::Result {
-        std::fmt::Display::fmt(&self.syntax, f)
-    }
-}
-impl AstToken for LCurly {
-    fn can_cast(kind: SyntaxKind) -> bool {
-        match kind {
-            L_CURLY => true,
-            _ => false,
-        }
-    }
-    fn cast(syntax: SyntaxToken) -> Option<Self> {
-        if Self::can_cast(syntax.kind()) {
-            Some(Self { syntax })
-        } else {
-            None
-        }
-    }
-    fn syntax(&self) -> &SyntaxToken {
-        &self.syntax
-    }
-}
-#[derive(Debug, Clone, PartialEq, Eq, Hash)]
-pub struct RCurly {
-    pub(crate) syntax: SyntaxToken,
-}
-impl std::fmt::Display for RCurly {
-    fn fmt(&self, f: &mut std::fmt::Formatter) -> std::fmt::Result {
-        std::fmt::Display::fmt(&self.syntax, f)
-    }
-}
-impl AstToken for RCurly {
-    fn can_cast(kind: SyntaxKind) -> bool {
-        match kind {
-            R_CURLY => true,
-            _ => false,
-        }
-    }
-    fn cast(syntax: SyntaxToken) -> Option<Self> {
-        if Self::can_cast(syntax.kind()) {
-            Some(Self { syntax })
-        } else {
-            None
-        }
-    }
-    fn syntax(&self) -> &SyntaxToken {
-        &self.syntax
-    }
-}
-#[derive(Debug, Clone, PartialEq, Eq, Hash)]
-pub struct LBrack {
-    pub(crate) syntax: SyntaxToken,
-}
-impl std::fmt::Display for LBrack {
-    fn fmt(&self, f: &mut std::fmt::Formatter) -> std::fmt::Result {
-        std::fmt::Display::fmt(&self.syntax, f)
-    }
-}
-impl AstToken for LBrack {
-    fn can_cast(kind: SyntaxKind) -> bool {
-        match kind {
-            L_BRACK => true,
-            _ => false,
-        }
-    }
-    fn cast(syntax: SyntaxToken) -> Option<Self> {
-        if Self::can_cast(syntax.kind()) {
-            Some(Self { syntax })
-        } else {
-            None
-        }
-    }
-    fn syntax(&self) -> &SyntaxToken {
-        &self.syntax
-    }
-}
-#[derive(Debug, Clone, PartialEq, Eq, Hash)]
-pub struct RBrack {
-    pub(crate) syntax: SyntaxToken,
-}
-impl std::fmt::Display for RBrack {
-    fn fmt(&self, f: &mut std::fmt::Formatter) -> std::fmt::Result {
-        std::fmt::Display::fmt(&self.syntax, f)
-    }
-}
-impl AstToken for RBrack {
-    fn can_cast(kind: SyntaxKind) -> bool {
-        match kind {
-            R_BRACK => true,
-            _ => false,
-        }
-    }
-    fn cast(syntax: SyntaxToken) -> Option<Self> {
-        if Self::can_cast(syntax.kind()) {
-            Some(Self { syntax })
-        } else {
-            None
-        }
-    }
-    fn syntax(&self) -> &SyntaxToken {
-        &self.syntax
-    }
-}
-#[derive(Debug, Clone, PartialEq, Eq, Hash)]
-pub struct LAngle {
-    pub(crate) syntax: SyntaxToken,
-}
-impl std::fmt::Display for LAngle {
-    fn fmt(&self, f: &mut std::fmt::Formatter) -> std::fmt::Result {
-        std::fmt::Display::fmt(&self.syntax, f)
-    }
-}
-impl AstToken for LAngle {
-    fn can_cast(kind: SyntaxKind) -> bool {
-        match kind {
-            L_ANGLE => true,
-            _ => false,
-        }
-    }
-    fn cast(syntax: SyntaxToken) -> Option<Self> {
-        if Self::can_cast(syntax.kind()) {
-            Some(Self { syntax })
-        } else {
-            None
-        }
-    }
-    fn syntax(&self) -> &SyntaxToken {
-        &self.syntax
-    }
-}
-#[derive(Debug, Clone, PartialEq, Eq, Hash)]
-pub struct RAngle {
-    pub(crate) syntax: SyntaxToken,
-}
-impl std::fmt::Display for RAngle {
-    fn fmt(&self, f: &mut std::fmt::Formatter) -> std::fmt::Result {
-        std::fmt::Display::fmt(&self.syntax, f)
-    }
-}
-impl AstToken for RAngle {
-    fn can_cast(kind: SyntaxKind) -> bool {
-        match kind {
-            R_ANGLE => true,
-            _ => false,
-        }
-    }
-    fn cast(syntax: SyntaxToken) -> Option<Self> {
-        if Self::can_cast(syntax.kind()) {
-            Some(Self { syntax })
-        } else {
-            None
-        }
-    }
-    fn syntax(&self) -> &SyntaxToken {
-        &self.syntax
-    }
-}
-#[derive(Debug, Clone, PartialEq, Eq, Hash)]
-pub struct At {
-    pub(crate) syntax: SyntaxToken,
-}
-impl std::fmt::Display for At {
-    fn fmt(&self, f: &mut std::fmt::Formatter) -> std::fmt::Result {
-        std::fmt::Display::fmt(&self.syntax, f)
-    }
-}
-impl AstToken for At {
-    fn can_cast(kind: SyntaxKind) -> bool {
-        match kind {
-            AT => true,
-            _ => false,
-        }
-    }
-    fn cast(syntax: SyntaxToken) -> Option<Self> {
-        if Self::can_cast(syntax.kind()) {
-            Some(Self { syntax })
-        } else {
-            None
-        }
-    }
-    fn syntax(&self) -> &SyntaxToken {
-        &self.syntax
-    }
-}
-#[derive(Debug, Clone, PartialEq, Eq, Hash)]
-pub struct Pound {
-    pub(crate) syntax: SyntaxToken,
-}
-impl std::fmt::Display for Pound {
-    fn fmt(&self, f: &mut std::fmt::Formatter) -> std::fmt::Result {
-        std::fmt::Display::fmt(&self.syntax, f)
-    }
-}
-impl AstToken for Pound {
-    fn can_cast(kind: SyntaxKind) -> bool {
-        match kind {
-            POUND => true,
-            _ => false,
-        }
-    }
-    fn cast(syntax: SyntaxToken) -> Option<Self> {
-        if Self::can_cast(syntax.kind()) {
-            Some(Self { syntax })
-        } else {
-            None
-        }
-    }
-    fn syntax(&self) -> &SyntaxToken {
-        &self.syntax
-    }
-}
-#[derive(Debug, Clone, PartialEq, Eq, Hash)]
-pub struct Tilde {
-    pub(crate) syntax: SyntaxToken,
-}
-impl std::fmt::Display for Tilde {
-    fn fmt(&self, f: &mut std::fmt::Formatter) -> std::fmt::Result {
-        std::fmt::Display::fmt(&self.syntax, f)
-    }
-}
-impl AstToken for Tilde {
-    fn can_cast(kind: SyntaxKind) -> bool {
-        match kind {
-            TILDE => true,
-            _ => false,
-        }
-    }
-    fn cast(syntax: SyntaxToken) -> Option<Self> {
-        if Self::can_cast(syntax.kind()) {
-            Some(Self { syntax })
-        } else {
-            None
-        }
-    }
-    fn syntax(&self) -> &SyntaxToken {
-        &self.syntax
-    }
-}
-#[derive(Debug, Clone, PartialEq, Eq, Hash)]
-pub struct Question {
-    pub(crate) syntax: SyntaxToken,
-}
-impl std::fmt::Display for Question {
-    fn fmt(&self, f: &mut std::fmt::Formatter) -> std::fmt::Result {
-        std::fmt::Display::fmt(&self.syntax, f)
-    }
-}
-impl AstToken for Question {
-    fn can_cast(kind: SyntaxKind) -> bool {
-        match kind {
-            QUESTION => true,
-            _ => false,
-        }
-    }
-    fn cast(syntax: SyntaxToken) -> Option<Self> {
-        if Self::can_cast(syntax.kind()) {
-            Some(Self { syntax })
-        } else {
-            None
-        }
-    }
-    fn syntax(&self) -> &SyntaxToken {
-        &self.syntax
-    }
-}
-#[derive(Debug, Clone, PartialEq, Eq, Hash)]
-pub struct Dollar {
-    pub(crate) syntax: SyntaxToken,
-}
-impl std::fmt::Display for Dollar {
-    fn fmt(&self, f: &mut std::fmt::Formatter) -> std::fmt::Result {
-        std::fmt::Display::fmt(&self.syntax, f)
-    }
-}
-impl AstToken for Dollar {
-    fn can_cast(kind: SyntaxKind) -> bool {
-        match kind {
-            DOLLAR => true,
-            _ => false,
-        }
-    }
-    fn cast(syntax: SyntaxToken) -> Option<Self> {
-        if Self::can_cast(syntax.kind()) {
-            Some(Self { syntax })
-        } else {
-            None
-        }
-    }
-    fn syntax(&self) -> &SyntaxToken {
-        &self.syntax
-    }
-}
-#[derive(Debug, Clone, PartialEq, Eq, Hash)]
-pub struct Amp {
-    pub(crate) syntax: SyntaxToken,
-}
-impl std::fmt::Display for Amp {
-    fn fmt(&self, f: &mut std::fmt::Formatter) -> std::fmt::Result {
-        std::fmt::Display::fmt(&self.syntax, f)
-    }
-}
-impl AstToken for Amp {
-    fn can_cast(kind: SyntaxKind) -> bool {
-        match kind {
-            AMP => true,
-            _ => false,
-        }
-    }
-    fn cast(syntax: SyntaxToken) -> Option<Self> {
-        if Self::can_cast(syntax.kind()) {
-            Some(Self { syntax })
-        } else {
-            None
-        }
-    }
-    fn syntax(&self) -> &SyntaxToken {
-        &self.syntax
-    }
-}
-#[derive(Debug, Clone, PartialEq, Eq, Hash)]
-pub struct Pipe {
-    pub(crate) syntax: SyntaxToken,
-}
-impl std::fmt::Display for Pipe {
-    fn fmt(&self, f: &mut std::fmt::Formatter) -> std::fmt::Result {
-        std::fmt::Display::fmt(&self.syntax, f)
-    }
-}
-impl AstToken for Pipe {
-    fn can_cast(kind: SyntaxKind) -> bool {
-        match kind {
-            PIPE => true,
-            _ => false,
-        }
-    }
-    fn cast(syntax: SyntaxToken) -> Option<Self> {
-        if Self::can_cast(syntax.kind()) {
-            Some(Self { syntax })
-        } else {
-            None
-        }
-    }
-    fn syntax(&self) -> &SyntaxToken {
-        &self.syntax
-    }
-}
-#[derive(Debug, Clone, PartialEq, Eq, Hash)]
-pub struct Plus {
-    pub(crate) syntax: SyntaxToken,
-}
-impl std::fmt::Display for Plus {
-    fn fmt(&self, f: &mut std::fmt::Formatter) -> std::fmt::Result {
-        std::fmt::Display::fmt(&self.syntax, f)
-    }
-}
-impl AstToken for Plus {
-    fn can_cast(kind: SyntaxKind) -> bool {
-        match kind {
-            PLUS => true,
-            _ => false,
-        }
-    }
-    fn cast(syntax: SyntaxToken) -> Option<Self> {
-        if Self::can_cast(syntax.kind()) {
-            Some(Self { syntax })
-        } else {
-            None
-        }
-    }
-    fn syntax(&self) -> &SyntaxToken {
-        &self.syntax
-    }
-}
-#[derive(Debug, Clone, PartialEq, Eq, Hash)]
-pub struct Star {
-    pub(crate) syntax: SyntaxToken,
-}
-impl std::fmt::Display for Star {
-    fn fmt(&self, f: &mut std::fmt::Formatter) -> std::fmt::Result {
-        std::fmt::Display::fmt(&self.syntax, f)
-    }
-}
-impl AstToken for Star {
-    fn can_cast(kind: SyntaxKind) -> bool {
-        match kind {
-            STAR => true,
-            _ => false,
-        }
-    }
-    fn cast(syntax: SyntaxToken) -> Option<Self> {
-        if Self::can_cast(syntax.kind()) {
-            Some(Self { syntax })
-        } else {
-            None
-        }
-    }
-    fn syntax(&self) -> &SyntaxToken {
-        &self.syntax
-    }
-}
-#[derive(Debug, Clone, PartialEq, Eq, Hash)]
-pub struct Slash {
-    pub(crate) syntax: SyntaxToken,
-}
-impl std::fmt::Display for Slash {
-    fn fmt(&self, f: &mut std::fmt::Formatter) -> std::fmt::Result {
-        std::fmt::Display::fmt(&self.syntax, f)
-    }
-}
-impl AstToken for Slash {
-    fn can_cast(kind: SyntaxKind) -> bool {
-        match kind {
-            SLASH => true,
-            _ => false,
-        }
-    }
-    fn cast(syntax: SyntaxToken) -> Option<Self> {
-        if Self::can_cast(syntax.kind()) {
-            Some(Self { syntax })
-        } else {
-            None
-        }
-    }
-    fn syntax(&self) -> &SyntaxToken {
-        &self.syntax
-    }
-}
-#[derive(Debug, Clone, PartialEq, Eq, Hash)]
-pub struct Caret {
-    pub(crate) syntax: SyntaxToken,
-}
-impl std::fmt::Display for Caret {
-    fn fmt(&self, f: &mut std::fmt::Formatter) -> std::fmt::Result {
-        std::fmt::Display::fmt(&self.syntax, f)
-    }
-}
-impl AstToken for Caret {
-    fn can_cast(kind: SyntaxKind) -> bool {
-        match kind {
-            CARET => true,
-            _ => false,
-        }
-    }
-    fn cast(syntax: SyntaxToken) -> Option<Self> {
-        if Self::can_cast(syntax.kind()) {
-            Some(Self { syntax })
-        } else {
-            None
-        }
-    }
-    fn syntax(&self) -> &SyntaxToken {
-        &self.syntax
-    }
-}
-#[derive(Debug, Clone, PartialEq, Eq, Hash)]
-pub struct Percent {
-    pub(crate) syntax: SyntaxToken,
-}
-impl std::fmt::Display for Percent {
-    fn fmt(&self, f: &mut std::fmt::Formatter) -> std::fmt::Result {
-        std::fmt::Display::fmt(&self.syntax, f)
-    }
-}
-impl AstToken for Percent {
-    fn can_cast(kind: SyntaxKind) -> bool {
-        match kind {
-            PERCENT => true,
-            _ => false,
-        }
-    }
-    fn cast(syntax: SyntaxToken) -> Option<Self> {
-        if Self::can_cast(syntax.kind()) {
-            Some(Self { syntax })
-        } else {
-            None
-        }
-    }
-    fn syntax(&self) -> &SyntaxToken {
-        &self.syntax
-    }
-}
-#[derive(Debug, Clone, PartialEq, Eq, Hash)]
-pub struct Underscore {
-    pub(crate) syntax: SyntaxToken,
-}
-impl std::fmt::Display for Underscore {
-    fn fmt(&self, f: &mut std::fmt::Formatter) -> std::fmt::Result {
-        std::fmt::Display::fmt(&self.syntax, f)
-    }
-}
-impl AstToken for Underscore {
-    fn can_cast(kind: SyntaxKind) -> bool {
-        match kind {
-            UNDERSCORE => true,
-            _ => false,
-        }
-    }
-    fn cast(syntax: SyntaxToken) -> Option<Self> {
-        if Self::can_cast(syntax.kind()) {
-            Some(Self { syntax })
-        } else {
-            None
-        }
-    }
-    fn syntax(&self) -> &SyntaxToken {
-        &self.syntax
-    }
-}
-#[derive(Debug, Clone, PartialEq, Eq, Hash)]
-pub struct Dot {
-    pub(crate) syntax: SyntaxToken,
-}
-impl std::fmt::Display for Dot {
-    fn fmt(&self, f: &mut std::fmt::Formatter) -> std::fmt::Result {
-        std::fmt::Display::fmt(&self.syntax, f)
-    }
-}
-impl AstToken for Dot {
-    fn can_cast(kind: SyntaxKind) -> bool {
-        match kind {
-            DOT => true,
-            _ => false,
-        }
-    }
-    fn cast(syntax: SyntaxToken) -> Option<Self> {
-        if Self::can_cast(syntax.kind()) {
-            Some(Self { syntax })
-        } else {
-            None
-        }
-    }
-    fn syntax(&self) -> &SyntaxToken {
-        &self.syntax
-    }
-}
-#[derive(Debug, Clone, PartialEq, Eq, Hash)]
-pub struct Dotdot {
-    pub(crate) syntax: SyntaxToken,
-}
-impl std::fmt::Display for Dotdot {
-    fn fmt(&self, f: &mut std::fmt::Formatter) -> std::fmt::Result {
-        std::fmt::Display::fmt(&self.syntax, f)
-    }
-}
-impl AstToken for Dotdot {
-    fn can_cast(kind: SyntaxKind) -> bool {
-        match kind {
-            DOTDOT => true,
-            _ => false,
-        }
-    }
-    fn cast(syntax: SyntaxToken) -> Option<Self> {
-        if Self::can_cast(syntax.kind()) {
-            Some(Self { syntax })
-        } else {
-            None
-        }
-    }
-    fn syntax(&self) -> &SyntaxToken {
-        &self.syntax
-    }
-}
-#[derive(Debug, Clone, PartialEq, Eq, Hash)]
-pub struct Dotdotdot {
-    pub(crate) syntax: SyntaxToken,
-}
-impl std::fmt::Display for Dotdotdot {
-    fn fmt(&self, f: &mut std::fmt::Formatter) -> std::fmt::Result {
-        std::fmt::Display::fmt(&self.syntax, f)
-    }
-}
-impl AstToken for Dotdotdot {
-    fn can_cast(kind: SyntaxKind) -> bool {
-        match kind {
-            DOTDOTDOT => true,
-            _ => false,
-        }
-    }
-    fn cast(syntax: SyntaxToken) -> Option<Self> {
-        if Self::can_cast(syntax.kind()) {
-            Some(Self { syntax })
-        } else {
-            None
-        }
-    }
-    fn syntax(&self) -> &SyntaxToken {
-        &self.syntax
-    }
-}
-#[derive(Debug, Clone, PartialEq, Eq, Hash)]
-pub struct Dotdoteq {
-    pub(crate) syntax: SyntaxToken,
-}
-impl std::fmt::Display for Dotdoteq {
-    fn fmt(&self, f: &mut std::fmt::Formatter) -> std::fmt::Result {
-        std::fmt::Display::fmt(&self.syntax, f)
-    }
-}
-impl AstToken for Dotdoteq {
-    fn can_cast(kind: SyntaxKind) -> bool {
-        match kind {
-            DOTDOTEQ => true,
-            _ => false,
-        }
-    }
-    fn cast(syntax: SyntaxToken) -> Option<Self> {
-        if Self::can_cast(syntax.kind()) {
-            Some(Self { syntax })
-        } else {
-            None
-        }
-    }
-    fn syntax(&self) -> &SyntaxToken {
-        &self.syntax
-    }
-}
-#[derive(Debug, Clone, PartialEq, Eq, Hash)]
-pub struct Colon {
-    pub(crate) syntax: SyntaxToken,
-}
-impl std::fmt::Display for Colon {
-    fn fmt(&self, f: &mut std::fmt::Formatter) -> std::fmt::Result {
-        std::fmt::Display::fmt(&self.syntax, f)
-    }
-}
-impl AstToken for Colon {
-    fn can_cast(kind: SyntaxKind) -> bool {
-        match kind {
-            COLON => true,
-            _ => false,
-        }
-    }
-    fn cast(syntax: SyntaxToken) -> Option<Self> {
-        if Self::can_cast(syntax.kind()) {
-            Some(Self { syntax })
-        } else {
-            None
-        }
-    }
-    fn syntax(&self) -> &SyntaxToken {
-        &self.syntax
-    }
-}
-#[derive(Debug, Clone, PartialEq, Eq, Hash)]
-pub struct Coloncolon {
-    pub(crate) syntax: SyntaxToken,
-}
-impl std::fmt::Display for Coloncolon {
-    fn fmt(&self, f: &mut std::fmt::Formatter) -> std::fmt::Result {
-        std::fmt::Display::fmt(&self.syntax, f)
-    }
-}
-impl AstToken for Coloncolon {
-    fn can_cast(kind: SyntaxKind) -> bool {
-        match kind {
-            COLONCOLON => true,
-            _ => false,
-        }
-    }
-    fn cast(syntax: SyntaxToken) -> Option<Self> {
-        if Self::can_cast(syntax.kind()) {
-            Some(Self { syntax })
-        } else {
-            None
-        }
-    }
-    fn syntax(&self) -> &SyntaxToken {
-        &self.syntax
-    }
-}
-#[derive(Debug, Clone, PartialEq, Eq, Hash)]
-pub struct Eq {
-    pub(crate) syntax: SyntaxToken,
-}
-impl std::fmt::Display for Eq {
-    fn fmt(&self, f: &mut std::fmt::Formatter) -> std::fmt::Result {
-        std::fmt::Display::fmt(&self.syntax, f)
-    }
-}
-impl AstToken for Eq {
-    fn can_cast(kind: SyntaxKind) -> bool {
-        match kind {
-            EQ => true,
-            _ => false,
-        }
-    }
-    fn cast(syntax: SyntaxToken) -> Option<Self> {
-        if Self::can_cast(syntax.kind()) {
-            Some(Self { syntax })
-        } else {
-            None
-        }
-    }
-    fn syntax(&self) -> &SyntaxToken {
-        &self.syntax
-    }
-}
-#[derive(Debug, Clone, PartialEq, Eq, Hash)]
-pub struct Eqeq {
-    pub(crate) syntax: SyntaxToken,
-}
-impl std::fmt::Display for Eqeq {
-    fn fmt(&self, f: &mut std::fmt::Formatter) -> std::fmt::Result {
-        std::fmt::Display::fmt(&self.syntax, f)
-    }
-}
-impl AstToken for Eqeq {
-    fn can_cast(kind: SyntaxKind) -> bool {
-        match kind {
-            EQEQ => true,
-            _ => false,
-        }
-    }
-    fn cast(syntax: SyntaxToken) -> Option<Self> {
-        if Self::can_cast(syntax.kind()) {
-            Some(Self { syntax })
-        } else {
-            None
-        }
-    }
-    fn syntax(&self) -> &SyntaxToken {
-        &self.syntax
-    }
-}
-#[derive(Debug, Clone, PartialEq, Eq, Hash)]
-pub struct FatArrow {
-    pub(crate) syntax: SyntaxToken,
-}
-impl std::fmt::Display for FatArrow {
-    fn fmt(&self, f: &mut std::fmt::Formatter) -> std::fmt::Result {
-        std::fmt::Display::fmt(&self.syntax, f)
-    }
-}
-impl AstToken for FatArrow {
-    fn can_cast(kind: SyntaxKind) -> bool {
-        match kind {
-            FAT_ARROW => true,
-            _ => false,
-        }
-    }
-    fn cast(syntax: SyntaxToken) -> Option<Self> {
-        if Self::can_cast(syntax.kind()) {
-            Some(Self { syntax })
-        } else {
-            None
-        }
-    }
-    fn syntax(&self) -> &SyntaxToken {
-        &self.syntax
-    }
-}
-#[derive(Debug, Clone, PartialEq, Eq, Hash)]
-pub struct Excl {
-    pub(crate) syntax: SyntaxToken,
-}
-impl std::fmt::Display for Excl {
-    fn fmt(&self, f: &mut std::fmt::Formatter) -> std::fmt::Result {
-        std::fmt::Display::fmt(&self.syntax, f)
-    }
-}
-impl AstToken for Excl {
-    fn can_cast(kind: SyntaxKind) -> bool {
-        match kind {
-            EXCL => true,
-            _ => false,
-        }
-    }
-    fn cast(syntax: SyntaxToken) -> Option<Self> {
-        if Self::can_cast(syntax.kind()) {
-            Some(Self { syntax })
-        } else {
-            None
-        }
-    }
-    fn syntax(&self) -> &SyntaxToken {
-        &self.syntax
-    }
-}
-#[derive(Debug, Clone, PartialEq, Eq, Hash)]
-pub struct Neq {
-    pub(crate) syntax: SyntaxToken,
-}
-impl std::fmt::Display for Neq {
-    fn fmt(&self, f: &mut std::fmt::Formatter) -> std::fmt::Result {
-        std::fmt::Display::fmt(&self.syntax, f)
-    }
-}
-impl AstToken for Neq {
-    fn can_cast(kind: SyntaxKind) -> bool {
-        match kind {
-            NEQ => true,
-            _ => false,
-        }
-    }
-    fn cast(syntax: SyntaxToken) -> Option<Self> {
-        if Self::can_cast(syntax.kind()) {
-            Some(Self { syntax })
-        } else {
-            None
-        }
-    }
-    fn syntax(&self) -> &SyntaxToken {
-        &self.syntax
-    }
-}
-#[derive(Debug, Clone, PartialEq, Eq, Hash)]
-pub struct Minus {
-    pub(crate) syntax: SyntaxToken,
-}
-impl std::fmt::Display for Minus {
-    fn fmt(&self, f: &mut std::fmt::Formatter) -> std::fmt::Result {
-        std::fmt::Display::fmt(&self.syntax, f)
-    }
-}
-impl AstToken for Minus {
-    fn can_cast(kind: SyntaxKind) -> bool {
-        match kind {
-            MINUS => true,
-            _ => false,
-        }
-    }
-    fn cast(syntax: SyntaxToken) -> Option<Self> {
-        if Self::can_cast(syntax.kind()) {
-            Some(Self { syntax })
-        } else {
-            None
-        }
-    }
-    fn syntax(&self) -> &SyntaxToken {
-        &self.syntax
-    }
-}
-#[derive(Debug, Clone, PartialEq, Eq, Hash)]
-pub struct ThinArrow {
-    pub(crate) syntax: SyntaxToken,
-}
-impl std::fmt::Display for ThinArrow {
-    fn fmt(&self, f: &mut std::fmt::Formatter) -> std::fmt::Result {
-        std::fmt::Display::fmt(&self.syntax, f)
-    }
-}
-impl AstToken for ThinArrow {
-    fn can_cast(kind: SyntaxKind) -> bool {
-        match kind {
-            THIN_ARROW => true,
-            _ => false,
-        }
-    }
-    fn cast(syntax: SyntaxToken) -> Option<Self> {
-        if Self::can_cast(syntax.kind()) {
-            Some(Self { syntax })
-        } else {
-            None
-        }
-    }
-    fn syntax(&self) -> &SyntaxToken {
-        &self.syntax
-    }
-}
-#[derive(Debug, Clone, PartialEq, Eq, Hash)]
-pub struct Lteq {
-    pub(crate) syntax: SyntaxToken,
-}
-impl std::fmt::Display for Lteq {
-    fn fmt(&self, f: &mut std::fmt::Formatter) -> std::fmt::Result {
-        std::fmt::Display::fmt(&self.syntax, f)
-    }
-}
-impl AstToken for Lteq {
-    fn can_cast(kind: SyntaxKind) -> bool {
-        match kind {
-            LTEQ => true,
-            _ => false,
-        }
-    }
-    fn cast(syntax: SyntaxToken) -> Option<Self> {
-        if Self::can_cast(syntax.kind()) {
-            Some(Self { syntax })
-        } else {
-            None
-        }
-    }
-    fn syntax(&self) -> &SyntaxToken {
-        &self.syntax
-    }
-}
-#[derive(Debug, Clone, PartialEq, Eq, Hash)]
-pub struct Gteq {
-    pub(crate) syntax: SyntaxToken,
-}
-impl std::fmt::Display for Gteq {
-    fn fmt(&self, f: &mut std::fmt::Formatter) -> std::fmt::Result {
-        std::fmt::Display::fmt(&self.syntax, f)
-    }
-}
-impl AstToken for Gteq {
-    fn can_cast(kind: SyntaxKind) -> bool {
-        match kind {
-            GTEQ => true,
-            _ => false,
-        }
-    }
-    fn cast(syntax: SyntaxToken) -> Option<Self> {
-        if Self::can_cast(syntax.kind()) {
-            Some(Self { syntax })
-        } else {
-            None
-        }
-    }
-    fn syntax(&self) -> &SyntaxToken {
-        &self.syntax
-    }
-}
-#[derive(Debug, Clone, PartialEq, Eq, Hash)]
-pub struct Pluseq {
-    pub(crate) syntax: SyntaxToken,
-}
-impl std::fmt::Display for Pluseq {
-    fn fmt(&self, f: &mut std::fmt::Formatter) -> std::fmt::Result {
-        std::fmt::Display::fmt(&self.syntax, f)
-    }
-}
-impl AstToken for Pluseq {
-    fn can_cast(kind: SyntaxKind) -> bool {
-        match kind {
-            PLUSEQ => true,
-            _ => false,
-        }
-    }
-    fn cast(syntax: SyntaxToken) -> Option<Self> {
-        if Self::can_cast(syntax.kind()) {
-            Some(Self { syntax })
-        } else {
-            None
-        }
-    }
-    fn syntax(&self) -> &SyntaxToken {
-        &self.syntax
-    }
-}
-#[derive(Debug, Clone, PartialEq, Eq, Hash)]
-pub struct Minuseq {
-    pub(crate) syntax: SyntaxToken,
-}
-impl std::fmt::Display for Minuseq {
-    fn fmt(&self, f: &mut std::fmt::Formatter) -> std::fmt::Result {
-        std::fmt::Display::fmt(&self.syntax, f)
-    }
-}
-impl AstToken for Minuseq {
-    fn can_cast(kind: SyntaxKind) -> bool {
-        match kind {
-            MINUSEQ => true,
-            _ => false,
-        }
-    }
-    fn cast(syntax: SyntaxToken) -> Option<Self> {
-        if Self::can_cast(syntax.kind()) {
-            Some(Self { syntax })
-        } else {
-            None
-        }
-    }
-    fn syntax(&self) -> &SyntaxToken {
-        &self.syntax
-    }
-}
-#[derive(Debug, Clone, PartialEq, Eq, Hash)]
-pub struct Pipeeq {
-    pub(crate) syntax: SyntaxToken,
-}
-impl std::fmt::Display for Pipeeq {
-    fn fmt(&self, f: &mut std::fmt::Formatter) -> std::fmt::Result {
-        std::fmt::Display::fmt(&self.syntax, f)
-    }
-}
-impl AstToken for Pipeeq {
-    fn can_cast(kind: SyntaxKind) -> bool {
-        match kind {
-            PIPEEQ => true,
-            _ => false,
-        }
-    }
-    fn cast(syntax: SyntaxToken) -> Option<Self> {
-        if Self::can_cast(syntax.kind()) {
-            Some(Self { syntax })
-        } else {
-            None
-        }
-    }
-    fn syntax(&self) -> &SyntaxToken {
-        &self.syntax
-    }
-}
-#[derive(Debug, Clone, PartialEq, Eq, Hash)]
-pub struct Ampeq {
-    pub(crate) syntax: SyntaxToken,
-}
-impl std::fmt::Display for Ampeq {
-    fn fmt(&self, f: &mut std::fmt::Formatter) -> std::fmt::Result {
-        std::fmt::Display::fmt(&self.syntax, f)
-    }
-}
-impl AstToken for Ampeq {
-    fn can_cast(kind: SyntaxKind) -> bool {
-        match kind {
-            AMPEQ => true,
-            _ => false,
-        }
-    }
-    fn cast(syntax: SyntaxToken) -> Option<Self> {
-        if Self::can_cast(syntax.kind()) {
-            Some(Self { syntax })
-        } else {
-            None
-        }
-    }
-    fn syntax(&self) -> &SyntaxToken {
-        &self.syntax
-    }
-}
-#[derive(Debug, Clone, PartialEq, Eq, Hash)]
-pub struct Careteq {
-    pub(crate) syntax: SyntaxToken,
-}
-impl std::fmt::Display for Careteq {
-    fn fmt(&self, f: &mut std::fmt::Formatter) -> std::fmt::Result {
-        std::fmt::Display::fmt(&self.syntax, f)
-    }
-}
-impl AstToken for Careteq {
-    fn can_cast(kind: SyntaxKind) -> bool {
-        match kind {
-            CARETEQ => true,
-            _ => false,
-        }
-    }
-    fn cast(syntax: SyntaxToken) -> Option<Self> {
-        if Self::can_cast(syntax.kind()) {
-            Some(Self { syntax })
-        } else {
-            None
-        }
-    }
-    fn syntax(&self) -> &SyntaxToken {
-        &self.syntax
-    }
-}
-#[derive(Debug, Clone, PartialEq, Eq, Hash)]
-pub struct Slasheq {
-    pub(crate) syntax: SyntaxToken,
-}
-impl std::fmt::Display for Slasheq {
-    fn fmt(&self, f: &mut std::fmt::Formatter) -> std::fmt::Result {
-        std::fmt::Display::fmt(&self.syntax, f)
-    }
-}
-impl AstToken for Slasheq {
-    fn can_cast(kind: SyntaxKind) -> bool {
-        match kind {
-            SLASHEQ => true,
-            _ => false,
-        }
-    }
-    fn cast(syntax: SyntaxToken) -> Option<Self> {
-        if Self::can_cast(syntax.kind()) {
-            Some(Self { syntax })
-        } else {
-            None
-        }
-    }
-    fn syntax(&self) -> &SyntaxToken {
-        &self.syntax
-    }
-}
-#[derive(Debug, Clone, PartialEq, Eq, Hash)]
-pub struct Stareq {
-    pub(crate) syntax: SyntaxToken,
-}
-impl std::fmt::Display for Stareq {
-    fn fmt(&self, f: &mut std::fmt::Formatter) -> std::fmt::Result {
-        std::fmt::Display::fmt(&self.syntax, f)
-    }
-}
-impl AstToken for Stareq {
-    fn can_cast(kind: SyntaxKind) -> bool {
-        match kind {
-            STAREQ => true,
-            _ => false,
-        }
-    }
-    fn cast(syntax: SyntaxToken) -> Option<Self> {
-        if Self::can_cast(syntax.kind()) {
-            Some(Self { syntax })
-        } else {
-            None
-        }
-    }
-    fn syntax(&self) -> &SyntaxToken {
-        &self.syntax
-    }
-}
-#[derive(Debug, Clone, PartialEq, Eq, Hash)]
-pub struct Percenteq {
-    pub(crate) syntax: SyntaxToken,
-}
-impl std::fmt::Display for Percenteq {
-    fn fmt(&self, f: &mut std::fmt::Formatter) -> std::fmt::Result {
-        std::fmt::Display::fmt(&self.syntax, f)
-    }
-}
-impl AstToken for Percenteq {
-    fn can_cast(kind: SyntaxKind) -> bool {
-        match kind {
-            PERCENTEQ => true,
-            _ => false,
-        }
-    }
-    fn cast(syntax: SyntaxToken) -> Option<Self> {
-        if Self::can_cast(syntax.kind()) {
-            Some(Self { syntax })
-        } else {
-            None
-        }
-    }
-    fn syntax(&self) -> &SyntaxToken {
-        &self.syntax
-    }
-}
-#[derive(Debug, Clone, PartialEq, Eq, Hash)]
-pub struct Ampamp {
-    pub(crate) syntax: SyntaxToken,
-}
-impl std::fmt::Display for Ampamp {
-    fn fmt(&self, f: &mut std::fmt::Formatter) -> std::fmt::Result {
-        std::fmt::Display::fmt(&self.syntax, f)
-    }
-}
-impl AstToken for Ampamp {
-    fn can_cast(kind: SyntaxKind) -> bool {
-        match kind {
-            AMPAMP => true,
-            _ => false,
-        }
-    }
-    fn cast(syntax: SyntaxToken) -> Option<Self> {
-        if Self::can_cast(syntax.kind()) {
-            Some(Self { syntax })
-        } else {
-            None
-        }
-    }
-    fn syntax(&self) -> &SyntaxToken {
-        &self.syntax
-    }
-}
-#[derive(Debug, Clone, PartialEq, Eq, Hash)]
-pub struct Pipepipe {
-    pub(crate) syntax: SyntaxToken,
-}
-impl std::fmt::Display for Pipepipe {
-    fn fmt(&self, f: &mut std::fmt::Formatter) -> std::fmt::Result {
-        std::fmt::Display::fmt(&self.syntax, f)
-    }
-}
-impl AstToken for Pipepipe {
-    fn can_cast(kind: SyntaxKind) -> bool {
-        match kind {
-            PIPEPIPE => true,
-            _ => false,
-        }
-    }
-    fn cast(syntax: SyntaxToken) -> Option<Self> {
-        if Self::can_cast(syntax.kind()) {
-            Some(Self { syntax })
-        } else {
-            None
-        }
-    }
-    fn syntax(&self) -> &SyntaxToken {
-        &self.syntax
-    }
-}
-#[derive(Debug, Clone, PartialEq, Eq, Hash)]
-pub struct Shl {
-    pub(crate) syntax: SyntaxToken,
-}
-impl std::fmt::Display for Shl {
-    fn fmt(&self, f: &mut std::fmt::Formatter) -> std::fmt::Result {
-        std::fmt::Display::fmt(&self.syntax, f)
-    }
-}
-impl AstToken for Shl {
-    fn can_cast(kind: SyntaxKind) -> bool {
-        match kind {
-            SHL => true,
-            _ => false,
-        }
-    }
-    fn cast(syntax: SyntaxToken) -> Option<Self> {
-        if Self::can_cast(syntax.kind()) {
-            Some(Self { syntax })
-        } else {
-            None
-        }
-    }
-    fn syntax(&self) -> &SyntaxToken {
-        &self.syntax
-    }
-}
-#[derive(Debug, Clone, PartialEq, Eq, Hash)]
-pub struct Shr {
-    pub(crate) syntax: SyntaxToken,
-}
-impl std::fmt::Display for Shr {
-    fn fmt(&self, f: &mut std::fmt::Formatter) -> std::fmt::Result {
-        std::fmt::Display::fmt(&self.syntax, f)
-    }
-}
-impl AstToken for Shr {
-    fn can_cast(kind: SyntaxKind) -> bool {
-        match kind {
-            SHR => true,
-            _ => false,
-        }
-    }
-    fn cast(syntax: SyntaxToken) -> Option<Self> {
-        if Self::can_cast(syntax.kind()) {
-            Some(Self { syntax })
-        } else {
-            None
-        }
-    }
-    fn syntax(&self) -> &SyntaxToken {
-        &self.syntax
-    }
-}
-#[derive(Debug, Clone, PartialEq, Eq, Hash)]
-pub struct Shleq {
-    pub(crate) syntax: SyntaxToken,
-}
-impl std::fmt::Display for Shleq {
-    fn fmt(&self, f: &mut std::fmt::Formatter) -> std::fmt::Result {
-        std::fmt::Display::fmt(&self.syntax, f)
-    }
-}
-impl AstToken for Shleq {
-    fn can_cast(kind: SyntaxKind) -> bool {
-        match kind {
-            SHLEQ => true,
-            _ => false,
-        }
-    }
-    fn cast(syntax: SyntaxToken) -> Option<Self> {
-        if Self::can_cast(syntax.kind()) {
-            Some(Self { syntax })
-        } else {
-            None
-        }
-    }
-    fn syntax(&self) -> &SyntaxToken {
-        &self.syntax
-    }
-}
-#[derive(Debug, Clone, PartialEq, Eq, Hash)]
-pub struct Shreq {
-    pub(crate) syntax: SyntaxToken,
-}
-impl std::fmt::Display for Shreq {
-    fn fmt(&self, f: &mut std::fmt::Formatter) -> std::fmt::Result {
-        std::fmt::Display::fmt(&self.syntax, f)
-    }
-}
-impl AstToken for Shreq {
-    fn can_cast(kind: SyntaxKind) -> bool {
-        match kind {
-            SHREQ => true,
-            _ => false,
-        }
-    }
-    fn cast(syntax: SyntaxToken) -> Option<Self> {
-        if Self::can_cast(syntax.kind()) {
-            Some(Self { syntax })
-        } else {
-            None
-        }
-    }
-    fn syntax(&self) -> &SyntaxToken {
-        &self.syntax
-    }
-}
-#[derive(Debug, Clone, PartialEq, Eq, Hash)]
-pub struct AsKw {
-    pub(crate) syntax: SyntaxToken,
-}
-impl std::fmt::Display for AsKw {
-    fn fmt(&self, f: &mut std::fmt::Formatter) -> std::fmt::Result {
-        std::fmt::Display::fmt(&self.syntax, f)
-    }
-}
-impl AstToken for AsKw {
-    fn can_cast(kind: SyntaxKind) -> bool {
-        match kind {
-            AS_KW => true,
-            _ => false,
-        }
-    }
-    fn cast(syntax: SyntaxToken) -> Option<Self> {
-        if Self::can_cast(syntax.kind()) {
-            Some(Self { syntax })
-        } else {
-            None
-        }
-    }
-    fn syntax(&self) -> &SyntaxToken {
-        &self.syntax
-    }
-}
-#[derive(Debug, Clone, PartialEq, Eq, Hash)]
-pub struct AsyncKw {
-    pub(crate) syntax: SyntaxToken,
-}
-impl std::fmt::Display for AsyncKw {
-    fn fmt(&self, f: &mut std::fmt::Formatter) -> std::fmt::Result {
-        std::fmt::Display::fmt(&self.syntax, f)
-    }
-}
-impl AstToken for AsyncKw {
-    fn can_cast(kind: SyntaxKind) -> bool {
-        match kind {
-            ASYNC_KW => true,
-            _ => false,
-        }
-    }
-    fn cast(syntax: SyntaxToken) -> Option<Self> {
-        if Self::can_cast(syntax.kind()) {
-            Some(Self { syntax })
-        } else {
-            None
-        }
-    }
-    fn syntax(&self) -> &SyntaxToken {
-        &self.syntax
-    }
-}
-#[derive(Debug, Clone, PartialEq, Eq, Hash)]
-pub struct AwaitKw {
-    pub(crate) syntax: SyntaxToken,
-}
-impl std::fmt::Display for AwaitKw {
-    fn fmt(&self, f: &mut std::fmt::Formatter) -> std::fmt::Result {
-        std::fmt::Display::fmt(&self.syntax, f)
-    }
-}
-impl AstToken for AwaitKw {
-    fn can_cast(kind: SyntaxKind) -> bool {
-        match kind {
-            AWAIT_KW => true,
-            _ => false,
-        }
-    }
-    fn cast(syntax: SyntaxToken) -> Option<Self> {
-        if Self::can_cast(syntax.kind()) {
-            Some(Self { syntax })
-        } else {
-            None
-        }
-    }
-    fn syntax(&self) -> &SyntaxToken {
-        &self.syntax
-    }
-}
-#[derive(Debug, Clone, PartialEq, Eq, Hash)]
-pub struct BoxKw {
-    pub(crate) syntax: SyntaxToken,
-}
-impl std::fmt::Display for BoxKw {
-    fn fmt(&self, f: &mut std::fmt::Formatter) -> std::fmt::Result {
-        std::fmt::Display::fmt(&self.syntax, f)
-    }
-}
-impl AstToken for BoxKw {
-    fn can_cast(kind: SyntaxKind) -> bool {
-        match kind {
-            BOX_KW => true,
-            _ => false,
-        }
-    }
-    fn cast(syntax: SyntaxToken) -> Option<Self> {
-        if Self::can_cast(syntax.kind()) {
-            Some(Self { syntax })
-        } else {
-            None
-        }
-    }
-    fn syntax(&self) -> &SyntaxToken {
-        &self.syntax
-    }
-}
-#[derive(Debug, Clone, PartialEq, Eq, Hash)]
-pub struct BreakKw {
-    pub(crate) syntax: SyntaxToken,
-}
-impl std::fmt::Display for BreakKw {
-    fn fmt(&self, f: &mut std::fmt::Formatter) -> std::fmt::Result {
-        std::fmt::Display::fmt(&self.syntax, f)
-    }
-}
-impl AstToken for BreakKw {
-    fn can_cast(kind: SyntaxKind) -> bool {
-        match kind {
-            BREAK_KW => true,
-            _ => false,
-        }
-    }
-    fn cast(syntax: SyntaxToken) -> Option<Self> {
-        if Self::can_cast(syntax.kind()) {
-            Some(Self { syntax })
-        } else {
-            None
-        }
-    }
-    fn syntax(&self) -> &SyntaxToken {
-        &self.syntax
-    }
-}
-#[derive(Debug, Clone, PartialEq, Eq, Hash)]
-pub struct ConstKw {
-    pub(crate) syntax: SyntaxToken,
-}
-impl std::fmt::Display for ConstKw {
-    fn fmt(&self, f: &mut std::fmt::Formatter) -> std::fmt::Result {
-        std::fmt::Display::fmt(&self.syntax, f)
-    }
-}
-impl AstToken for ConstKw {
-    fn can_cast(kind: SyntaxKind) -> bool {
-        match kind {
-            CONST_KW => true,
-            _ => false,
-        }
-    }
-    fn cast(syntax: SyntaxToken) -> Option<Self> {
-        if Self::can_cast(syntax.kind()) {
-            Some(Self { syntax })
-        } else {
-            None
-        }
-    }
-    fn syntax(&self) -> &SyntaxToken {
-        &self.syntax
-    }
-}
-#[derive(Debug, Clone, PartialEq, Eq, Hash)]
-pub struct ContinueKw {
-    pub(crate) syntax: SyntaxToken,
-}
-impl std::fmt::Display for ContinueKw {
-    fn fmt(&self, f: &mut std::fmt::Formatter) -> std::fmt::Result {
-        std::fmt::Display::fmt(&self.syntax, f)
-    }
-}
-impl AstToken for ContinueKw {
-    fn can_cast(kind: SyntaxKind) -> bool {
-        match kind {
-            CONTINUE_KW => true,
-            _ => false,
-        }
-    }
-    fn cast(syntax: SyntaxToken) -> Option<Self> {
-        if Self::can_cast(syntax.kind()) {
-            Some(Self { syntax })
-        } else {
-            None
-        }
-    }
-    fn syntax(&self) -> &SyntaxToken {
-        &self.syntax
-    }
-}
-#[derive(Debug, Clone, PartialEq, Eq, Hash)]
-pub struct CrateKw {
-    pub(crate) syntax: SyntaxToken,
-}
-impl std::fmt::Display for CrateKw {
-    fn fmt(&self, f: &mut std::fmt::Formatter) -> std::fmt::Result {
-        std::fmt::Display::fmt(&self.syntax, f)
-    }
-}
-impl AstToken for CrateKw {
-    fn can_cast(kind: SyntaxKind) -> bool {
-        match kind {
-            CRATE_KW => true,
-            _ => false,
-        }
-    }
-    fn cast(syntax: SyntaxToken) -> Option<Self> {
-        if Self::can_cast(syntax.kind()) {
-            Some(Self { syntax })
-        } else {
-            None
-        }
-    }
-    fn syntax(&self) -> &SyntaxToken {
-        &self.syntax
-    }
-}
-#[derive(Debug, Clone, PartialEq, Eq, Hash)]
-pub struct DynKw {
-    pub(crate) syntax: SyntaxToken,
-}
-impl std::fmt::Display for DynKw {
-    fn fmt(&self, f: &mut std::fmt::Formatter) -> std::fmt::Result {
-        std::fmt::Display::fmt(&self.syntax, f)
-    }
-}
-impl AstToken for DynKw {
-    fn can_cast(kind: SyntaxKind) -> bool {
-        match kind {
-            DYN_KW => true,
-            _ => false,
-        }
-    }
-    fn cast(syntax: SyntaxToken) -> Option<Self> {
-        if Self::can_cast(syntax.kind()) {
-            Some(Self { syntax })
-        } else {
-            None
-        }
-    }
-    fn syntax(&self) -> &SyntaxToken {
-        &self.syntax
-    }
-}
-#[derive(Debug, Clone, PartialEq, Eq, Hash)]
-pub struct ElseKw {
-    pub(crate) syntax: SyntaxToken,
-}
-impl std::fmt::Display for ElseKw {
-    fn fmt(&self, f: &mut std::fmt::Formatter) -> std::fmt::Result {
-        std::fmt::Display::fmt(&self.syntax, f)
-    }
-}
-impl AstToken for ElseKw {
-    fn can_cast(kind: SyntaxKind) -> bool {
-        match kind {
-            ELSE_KW => true,
-            _ => false,
-        }
-    }
-    fn cast(syntax: SyntaxToken) -> Option<Self> {
-        if Self::can_cast(syntax.kind()) {
-            Some(Self { syntax })
-        } else {
-            None
-        }
-    }
-    fn syntax(&self) -> &SyntaxToken {
-        &self.syntax
-    }
-}
-#[derive(Debug, Clone, PartialEq, Eq, Hash)]
-pub struct EnumKw {
-    pub(crate) syntax: SyntaxToken,
-}
-impl std::fmt::Display for EnumKw {
-    fn fmt(&self, f: &mut std::fmt::Formatter) -> std::fmt::Result {
-        std::fmt::Display::fmt(&self.syntax, f)
-    }
-}
-impl AstToken for EnumKw {
-    fn can_cast(kind: SyntaxKind) -> bool {
-        match kind {
-            ENUM_KW => true,
-            _ => false,
-        }
-    }
-    fn cast(syntax: SyntaxToken) -> Option<Self> {
-        if Self::can_cast(syntax.kind()) {
-            Some(Self { syntax })
-        } else {
-            None
-        }
-    }
-    fn syntax(&self) -> &SyntaxToken {
-        &self.syntax
-    }
-}
-#[derive(Debug, Clone, PartialEq, Eq, Hash)]
-pub struct ExternKw {
-    pub(crate) syntax: SyntaxToken,
-}
-impl std::fmt::Display for ExternKw {
-    fn fmt(&self, f: &mut std::fmt::Formatter) -> std::fmt::Result {
-        std::fmt::Display::fmt(&self.syntax, f)
-    }
-}
-impl AstToken for ExternKw {
-    fn can_cast(kind: SyntaxKind) -> bool {
-        match kind {
-            EXTERN_KW => true,
-            _ => false,
-        }
-    }
-    fn cast(syntax: SyntaxToken) -> Option<Self> {
-        if Self::can_cast(syntax.kind()) {
-            Some(Self { syntax })
-        } else {
-            None
-        }
-    }
-    fn syntax(&self) -> &SyntaxToken {
-        &self.syntax
-    }
-}
-#[derive(Debug, Clone, PartialEq, Eq, Hash)]
-pub struct FalseKw {
-    pub(crate) syntax: SyntaxToken,
-}
-impl std::fmt::Display for FalseKw {
-    fn fmt(&self, f: &mut std::fmt::Formatter) -> std::fmt::Result {
-        std::fmt::Display::fmt(&self.syntax, f)
-    }
-}
-impl AstToken for FalseKw {
-    fn can_cast(kind: SyntaxKind) -> bool {
-        match kind {
-            FALSE_KW => true,
-            _ => false,
-        }
-    }
-    fn cast(syntax: SyntaxToken) -> Option<Self> {
-        if Self::can_cast(syntax.kind()) {
-            Some(Self { syntax })
-        } else {
-            None
-        }
-    }
-    fn syntax(&self) -> &SyntaxToken {
-        &self.syntax
-    }
-}
-#[derive(Debug, Clone, PartialEq, Eq, Hash)]
-pub struct FnKw {
-    pub(crate) syntax: SyntaxToken,
-}
-impl std::fmt::Display for FnKw {
-    fn fmt(&self, f: &mut std::fmt::Formatter) -> std::fmt::Result {
-        std::fmt::Display::fmt(&self.syntax, f)
-    }
-}
-impl AstToken for FnKw {
-    fn can_cast(kind: SyntaxKind) -> bool {
-        match kind {
-            FN_KW => true,
-            _ => false,
-        }
-    }
-    fn cast(syntax: SyntaxToken) -> Option<Self> {
-        if Self::can_cast(syntax.kind()) {
-            Some(Self { syntax })
-        } else {
-            None
-        }
-    }
-    fn syntax(&self) -> &SyntaxToken {
-        &self.syntax
-    }
-}
-#[derive(Debug, Clone, PartialEq, Eq, Hash)]
-pub struct ForKw {
-    pub(crate) syntax: SyntaxToken,
-}
-impl std::fmt::Display for ForKw {
-    fn fmt(&self, f: &mut std::fmt::Formatter) -> std::fmt::Result {
-        std::fmt::Display::fmt(&self.syntax, f)
-    }
-}
-impl AstToken for ForKw {
-    fn can_cast(kind: SyntaxKind) -> bool {
-        match kind {
-            FOR_KW => true,
-            _ => false,
-        }
-    }
-    fn cast(syntax: SyntaxToken) -> Option<Self> {
-        if Self::can_cast(syntax.kind()) {
-            Some(Self { syntax })
-        } else {
-            None
-        }
-    }
-    fn syntax(&self) -> &SyntaxToken {
-        &self.syntax
-    }
-}
-#[derive(Debug, Clone, PartialEq, Eq, Hash)]
-pub struct IfKw {
-    pub(crate) syntax: SyntaxToken,
-}
-impl std::fmt::Display for IfKw {
-    fn fmt(&self, f: &mut std::fmt::Formatter) -> std::fmt::Result {
-        std::fmt::Display::fmt(&self.syntax, f)
-    }
-}
-impl AstToken for IfKw {
-    fn can_cast(kind: SyntaxKind) -> bool {
-        match kind {
-            IF_KW => true,
-            _ => false,
-        }
-    }
-    fn cast(syntax: SyntaxToken) -> Option<Self> {
-        if Self::can_cast(syntax.kind()) {
-            Some(Self { syntax })
-        } else {
-            None
-        }
-    }
-    fn syntax(&self) -> &SyntaxToken {
-        &self.syntax
-    }
-}
-#[derive(Debug, Clone, PartialEq, Eq, Hash)]
-pub struct ImplKw {
-    pub(crate) syntax: SyntaxToken,
-}
-impl std::fmt::Display for ImplKw {
-    fn fmt(&self, f: &mut std::fmt::Formatter) -> std::fmt::Result {
-        std::fmt::Display::fmt(&self.syntax, f)
-    }
-}
-impl AstToken for ImplKw {
-    fn can_cast(kind: SyntaxKind) -> bool {
-        match kind {
-            IMPL_KW => true,
-            _ => false,
-        }
-    }
-    fn cast(syntax: SyntaxToken) -> Option<Self> {
-        if Self::can_cast(syntax.kind()) {
-            Some(Self { syntax })
-        } else {
-            None
-        }
-    }
-    fn syntax(&self) -> &SyntaxToken {
-        &self.syntax
-    }
-}
-#[derive(Debug, Clone, PartialEq, Eq, Hash)]
-pub struct InKw {
-    pub(crate) syntax: SyntaxToken,
-}
-impl std::fmt::Display for InKw {
-    fn fmt(&self, f: &mut std::fmt::Formatter) -> std::fmt::Result {
-        std::fmt::Display::fmt(&self.syntax, f)
-    }
-}
-impl AstToken for InKw {
-    fn can_cast(kind: SyntaxKind) -> bool {
-        match kind {
-            IN_KW => true,
-            _ => false,
-        }
-    }
-    fn cast(syntax: SyntaxToken) -> Option<Self> {
-        if Self::can_cast(syntax.kind()) {
-            Some(Self { syntax })
-        } else {
-            None
-        }
-    }
-    fn syntax(&self) -> &SyntaxToken {
-        &self.syntax
-    }
-}
-#[derive(Debug, Clone, PartialEq, Eq, Hash)]
-pub struct LetKw {
-    pub(crate) syntax: SyntaxToken,
-}
-impl std::fmt::Display for LetKw {
-    fn fmt(&self, f: &mut std::fmt::Formatter) -> std::fmt::Result {
-        std::fmt::Display::fmt(&self.syntax, f)
-    }
-}
-impl AstToken for LetKw {
-    fn can_cast(kind: SyntaxKind) -> bool {
-        match kind {
-            LET_KW => true,
-            _ => false,
-        }
-    }
-    fn cast(syntax: SyntaxToken) -> Option<Self> {
-        if Self::can_cast(syntax.kind()) {
-            Some(Self { syntax })
-        } else {
-            None
-        }
-    }
-    fn syntax(&self) -> &SyntaxToken {
-        &self.syntax
-    }
-}
-#[derive(Debug, Clone, PartialEq, Eq, Hash)]
-pub struct LoopKw {
-    pub(crate) syntax: SyntaxToken,
-}
-impl std::fmt::Display for LoopKw {
-    fn fmt(&self, f: &mut std::fmt::Formatter) -> std::fmt::Result {
-        std::fmt::Display::fmt(&self.syntax, f)
-    }
-}
-impl AstToken for LoopKw {
-    fn can_cast(kind: SyntaxKind) -> bool {
-        match kind {
-            LOOP_KW => true,
-            _ => false,
-        }
-    }
-    fn cast(syntax: SyntaxToken) -> Option<Self> {
-        if Self::can_cast(syntax.kind()) {
-            Some(Self { syntax })
-        } else {
-            None
-        }
-    }
-    fn syntax(&self) -> &SyntaxToken {
-        &self.syntax
-    }
-}
-#[derive(Debug, Clone, PartialEq, Eq, Hash)]
-pub struct MacroKw {
-    pub(crate) syntax: SyntaxToken,
-}
-impl std::fmt::Display for MacroKw {
-    fn fmt(&self, f: &mut std::fmt::Formatter) -> std::fmt::Result {
-        std::fmt::Display::fmt(&self.syntax, f)
-    }
-}
-impl AstToken for MacroKw {
-    fn can_cast(kind: SyntaxKind) -> bool {
-        match kind {
-            MACRO_KW => true,
-            _ => false,
-        }
-    }
-    fn cast(syntax: SyntaxToken) -> Option<Self> {
-        if Self::can_cast(syntax.kind()) {
-            Some(Self { syntax })
-        } else {
-            None
-        }
-    }
-    fn syntax(&self) -> &SyntaxToken {
-        &self.syntax
-    }
-}
-#[derive(Debug, Clone, PartialEq, Eq, Hash)]
-pub struct MatchKw {
-    pub(crate) syntax: SyntaxToken,
-}
-impl std::fmt::Display for MatchKw {
-    fn fmt(&self, f: &mut std::fmt::Formatter) -> std::fmt::Result {
-        std::fmt::Display::fmt(&self.syntax, f)
-    }
-}
-impl AstToken for MatchKw {
-    fn can_cast(kind: SyntaxKind) -> bool {
-        match kind {
-            MATCH_KW => true,
-            _ => false,
-        }
-    }
-    fn cast(syntax: SyntaxToken) -> Option<Self> {
-        if Self::can_cast(syntax.kind()) {
-            Some(Self { syntax })
-        } else {
-            None
-        }
-    }
-    fn syntax(&self) -> &SyntaxToken {
-        &self.syntax
-    }
-}
-#[derive(Debug, Clone, PartialEq, Eq, Hash)]
-pub struct ModKw {
-    pub(crate) syntax: SyntaxToken,
-}
-impl std::fmt::Display for ModKw {
-    fn fmt(&self, f: &mut std::fmt::Formatter) -> std::fmt::Result {
-        std::fmt::Display::fmt(&self.syntax, f)
-    }
-}
-impl AstToken for ModKw {
-    fn can_cast(kind: SyntaxKind) -> bool {
-        match kind {
-            MOD_KW => true,
-            _ => false,
-        }
-    }
-    fn cast(syntax: SyntaxToken) -> Option<Self> {
-        if Self::can_cast(syntax.kind()) {
-            Some(Self { syntax })
-        } else {
-            None
-        }
-    }
-    fn syntax(&self) -> &SyntaxToken {
-        &self.syntax
-    }
-}
-#[derive(Debug, Clone, PartialEq, Eq, Hash)]
-pub struct MoveKw {
-    pub(crate) syntax: SyntaxToken,
-}
-impl std::fmt::Display for MoveKw {
-    fn fmt(&self, f: &mut std::fmt::Formatter) -> std::fmt::Result {
-        std::fmt::Display::fmt(&self.syntax, f)
-    }
-}
-impl AstToken for MoveKw {
-    fn can_cast(kind: SyntaxKind) -> bool {
-        match kind {
-            MOVE_KW => true,
-            _ => false,
-        }
-    }
-    fn cast(syntax: SyntaxToken) -> Option<Self> {
-        if Self::can_cast(syntax.kind()) {
-            Some(Self { syntax })
-        } else {
-            None
-        }
-    }
-    fn syntax(&self) -> &SyntaxToken {
-        &self.syntax
-    }
-}
-#[derive(Debug, Clone, PartialEq, Eq, Hash)]
-pub struct MutKw {
-    pub(crate) syntax: SyntaxToken,
-}
-impl std::fmt::Display for MutKw {
-    fn fmt(&self, f: &mut std::fmt::Formatter) -> std::fmt::Result {
-        std::fmt::Display::fmt(&self.syntax, f)
-    }
-}
-impl AstToken for MutKw {
-    fn can_cast(kind: SyntaxKind) -> bool {
-        match kind {
-            MUT_KW => true,
-            _ => false,
-        }
-    }
-    fn cast(syntax: SyntaxToken) -> Option<Self> {
-        if Self::can_cast(syntax.kind()) {
-            Some(Self { syntax })
-        } else {
-            None
-        }
-    }
-    fn syntax(&self) -> &SyntaxToken {
-        &self.syntax
-    }
-}
-#[derive(Debug, Clone, PartialEq, Eq, Hash)]
-pub struct PubKw {
-    pub(crate) syntax: SyntaxToken,
-}
-impl std::fmt::Display for PubKw {
-    fn fmt(&self, f: &mut std::fmt::Formatter) -> std::fmt::Result {
-        std::fmt::Display::fmt(&self.syntax, f)
-    }
-}
-impl AstToken for PubKw {
-    fn can_cast(kind: SyntaxKind) -> bool {
-        match kind {
-            PUB_KW => true,
-            _ => false,
-        }
-    }
-    fn cast(syntax: SyntaxToken) -> Option<Self> {
-        if Self::can_cast(syntax.kind()) {
-            Some(Self { syntax })
-        } else {
-            None
-        }
-    }
-    fn syntax(&self) -> &SyntaxToken {
-        &self.syntax
-    }
-}
-#[derive(Debug, Clone, PartialEq, Eq, Hash)]
-pub struct RefKw {
-    pub(crate) syntax: SyntaxToken,
-}
-impl std::fmt::Display for RefKw {
-    fn fmt(&self, f: &mut std::fmt::Formatter) -> std::fmt::Result {
-        std::fmt::Display::fmt(&self.syntax, f)
-    }
-}
-impl AstToken for RefKw {
-    fn can_cast(kind: SyntaxKind) -> bool {
-        match kind {
-            REF_KW => true,
-            _ => false,
-        }
-    }
-    fn cast(syntax: SyntaxToken) -> Option<Self> {
-        if Self::can_cast(syntax.kind()) {
-            Some(Self { syntax })
-        } else {
-            None
-        }
-    }
-    fn syntax(&self) -> &SyntaxToken {
-        &self.syntax
-    }
-}
-#[derive(Debug, Clone, PartialEq, Eq, Hash)]
-pub struct ReturnKw {
-    pub(crate) syntax: SyntaxToken,
-}
-impl std::fmt::Display for ReturnKw {
-    fn fmt(&self, f: &mut std::fmt::Formatter) -> std::fmt::Result {
-        std::fmt::Display::fmt(&self.syntax, f)
-    }
-}
-impl AstToken for ReturnKw {
-    fn can_cast(kind: SyntaxKind) -> bool {
-        match kind {
-            RETURN_KW => true,
-            _ => false,
-        }
-    }
-    fn cast(syntax: SyntaxToken) -> Option<Self> {
-        if Self::can_cast(syntax.kind()) {
-            Some(Self { syntax })
-        } else {
-            None
-        }
-    }
-    fn syntax(&self) -> &SyntaxToken {
-        &self.syntax
-    }
-}
-#[derive(Debug, Clone, PartialEq, Eq, Hash)]
-pub struct SelfKw {
-    pub(crate) syntax: SyntaxToken,
-}
-impl std::fmt::Display for SelfKw {
-    fn fmt(&self, f: &mut std::fmt::Formatter) -> std::fmt::Result {
-        std::fmt::Display::fmt(&self.syntax, f)
-    }
-}
-impl AstToken for SelfKw {
-    fn can_cast(kind: SyntaxKind) -> bool {
-        match kind {
-            SELF_KW => true,
-            _ => false,
-        }
-    }
-    fn cast(syntax: SyntaxToken) -> Option<Self> {
-        if Self::can_cast(syntax.kind()) {
-            Some(Self { syntax })
-        } else {
-            None
-        }
-    }
-    fn syntax(&self) -> &SyntaxToken {
-        &self.syntax
-    }
-}
-#[derive(Debug, Clone, PartialEq, Eq, Hash)]
-pub struct StaticKw {
-    pub(crate) syntax: SyntaxToken,
-}
-impl std::fmt::Display for StaticKw {
-    fn fmt(&self, f: &mut std::fmt::Formatter) -> std::fmt::Result {
-        std::fmt::Display::fmt(&self.syntax, f)
-    }
-}
-impl AstToken for StaticKw {
-    fn can_cast(kind: SyntaxKind) -> bool {
-        match kind {
-            STATIC_KW => true,
-            _ => false,
-        }
-    }
-    fn cast(syntax: SyntaxToken) -> Option<Self> {
-        if Self::can_cast(syntax.kind()) {
-            Some(Self { syntax })
-        } else {
-            None
-        }
-    }
-    fn syntax(&self) -> &SyntaxToken {
-        &self.syntax
-    }
-}
-#[derive(Debug, Clone, PartialEq, Eq, Hash)]
-pub struct StructKw {
-    pub(crate) syntax: SyntaxToken,
-}
-impl std::fmt::Display for StructKw {
-    fn fmt(&self, f: &mut std::fmt::Formatter) -> std::fmt::Result {
-        std::fmt::Display::fmt(&self.syntax, f)
-    }
-}
-impl AstToken for StructKw {
-    fn can_cast(kind: SyntaxKind) -> bool {
-        match kind {
-            STRUCT_KW => true,
-            _ => false,
-        }
-    }
-    fn cast(syntax: SyntaxToken) -> Option<Self> {
-        if Self::can_cast(syntax.kind()) {
-            Some(Self { syntax })
-        } else {
-            None
-        }
-    }
-    fn syntax(&self) -> &SyntaxToken {
-        &self.syntax
-    }
-}
-#[derive(Debug, Clone, PartialEq, Eq, Hash)]
-pub struct SuperKw {
-    pub(crate) syntax: SyntaxToken,
-}
-impl std::fmt::Display for SuperKw {
-    fn fmt(&self, f: &mut std::fmt::Formatter) -> std::fmt::Result {
-        std::fmt::Display::fmt(&self.syntax, f)
-    }
-}
-impl AstToken for SuperKw {
-    fn can_cast(kind: SyntaxKind) -> bool {
-        match kind {
-            SUPER_KW => true,
-            _ => false,
-        }
-    }
-    fn cast(syntax: SyntaxToken) -> Option<Self> {
-        if Self::can_cast(syntax.kind()) {
-            Some(Self { syntax })
-        } else {
-            None
-        }
-    }
-    fn syntax(&self) -> &SyntaxToken {
-        &self.syntax
-    }
-}
-#[derive(Debug, Clone, PartialEq, Eq, Hash)]
-pub struct TraitKw {
-    pub(crate) syntax: SyntaxToken,
-}
-impl std::fmt::Display for TraitKw {
-    fn fmt(&self, f: &mut std::fmt::Formatter) -> std::fmt::Result {
-        std::fmt::Display::fmt(&self.syntax, f)
-    }
-}
-impl AstToken for TraitKw {
-    fn can_cast(kind: SyntaxKind) -> bool {
-        match kind {
-            TRAIT_KW => true,
-            _ => false,
-        }
-    }
-    fn cast(syntax: SyntaxToken) -> Option<Self> {
-        if Self::can_cast(syntax.kind()) {
-            Some(Self { syntax })
-        } else {
-            None
-        }
-    }
-    fn syntax(&self) -> &SyntaxToken {
-        &self.syntax
-    }
-}
-#[derive(Debug, Clone, PartialEq, Eq, Hash)]
-pub struct TrueKw {
-    pub(crate) syntax: SyntaxToken,
-}
-impl std::fmt::Display for TrueKw {
-    fn fmt(&self, f: &mut std::fmt::Formatter) -> std::fmt::Result {
-        std::fmt::Display::fmt(&self.syntax, f)
-    }
-}
-impl AstToken for TrueKw {
-    fn can_cast(kind: SyntaxKind) -> bool {
-        match kind {
-            TRUE_KW => true,
-            _ => false,
-        }
-    }
-    fn cast(syntax: SyntaxToken) -> Option<Self> {
-        if Self::can_cast(syntax.kind()) {
-            Some(Self { syntax })
-        } else {
-            None
-        }
-    }
-    fn syntax(&self) -> &SyntaxToken {
-        &self.syntax
-    }
-}
-#[derive(Debug, Clone, PartialEq, Eq, Hash)]
-pub struct TryKw {
-    pub(crate) syntax: SyntaxToken,
-}
-impl std::fmt::Display for TryKw {
-    fn fmt(&self, f: &mut std::fmt::Formatter) -> std::fmt::Result {
-        std::fmt::Display::fmt(&self.syntax, f)
-    }
-}
-impl AstToken for TryKw {
-    fn can_cast(kind: SyntaxKind) -> bool {
-        match kind {
-            TRY_KW => true,
-            _ => false,
-        }
-    }
-    fn cast(syntax: SyntaxToken) -> Option<Self> {
-        if Self::can_cast(syntax.kind()) {
-            Some(Self { syntax })
-        } else {
-            None
-        }
-    }
-    fn syntax(&self) -> &SyntaxToken {
-        &self.syntax
-    }
-}
-#[derive(Debug, Clone, PartialEq, Eq, Hash)]
-pub struct TypeKw {
-    pub(crate) syntax: SyntaxToken,
-}
-impl std::fmt::Display for TypeKw {
-    fn fmt(&self, f: &mut std::fmt::Formatter) -> std::fmt::Result {
-        std::fmt::Display::fmt(&self.syntax, f)
-    }
-}
-impl AstToken for TypeKw {
-    fn can_cast(kind: SyntaxKind) -> bool {
-        match kind {
-            TYPE_KW => true,
-            _ => false,
-        }
-    }
-    fn cast(syntax: SyntaxToken) -> Option<Self> {
-        if Self::can_cast(syntax.kind()) {
-            Some(Self { syntax })
-        } else {
-            None
-        }
-    }
-    fn syntax(&self) -> &SyntaxToken {
-        &self.syntax
-    }
-}
-#[derive(Debug, Clone, PartialEq, Eq, Hash)]
-pub struct UnsafeKw {
-    pub(crate) syntax: SyntaxToken,
-}
-impl std::fmt::Display for UnsafeKw {
-    fn fmt(&self, f: &mut std::fmt::Formatter) -> std::fmt::Result {
-        std::fmt::Display::fmt(&self.syntax, f)
-    }
-}
-impl AstToken for UnsafeKw {
-    fn can_cast(kind: SyntaxKind) -> bool {
-        match kind {
-            UNSAFE_KW => true,
-            _ => false,
-        }
-    }
-    fn cast(syntax: SyntaxToken) -> Option<Self> {
-        if Self::can_cast(syntax.kind()) {
-            Some(Self { syntax })
-        } else {
-            None
-        }
-    }
-    fn syntax(&self) -> &SyntaxToken {
-        &self.syntax
-    }
-}
-#[derive(Debug, Clone, PartialEq, Eq, Hash)]
-pub struct UseKw {
-    pub(crate) syntax: SyntaxToken,
-}
-impl std::fmt::Display for UseKw {
-    fn fmt(&self, f: &mut std::fmt::Formatter) -> std::fmt::Result {
-        std::fmt::Display::fmt(&self.syntax, f)
-    }
-}
-impl AstToken for UseKw {
-    fn can_cast(kind: SyntaxKind) -> bool {
-        match kind {
-            USE_KW => true,
-            _ => false,
-        }
-    }
-    fn cast(syntax: SyntaxToken) -> Option<Self> {
-        if Self::can_cast(syntax.kind()) {
-            Some(Self { syntax })
-        } else {
-            None
-        }
-    }
-    fn syntax(&self) -> &SyntaxToken {
-        &self.syntax
-    }
-}
-#[derive(Debug, Clone, PartialEq, Eq, Hash)]
-pub struct WhereKw {
-    pub(crate) syntax: SyntaxToken,
-}
-impl std::fmt::Display for WhereKw {
-    fn fmt(&self, f: &mut std::fmt::Formatter) -> std::fmt::Result {
-        std::fmt::Display::fmt(&self.syntax, f)
-    }
-}
-impl AstToken for WhereKw {
-    fn can_cast(kind: SyntaxKind) -> bool {
-        match kind {
-            WHERE_KW => true,
-            _ => false,
-        }
-    }
-    fn cast(syntax: SyntaxToken) -> Option<Self> {
-        if Self::can_cast(syntax.kind()) {
-            Some(Self { syntax })
-        } else {
-            None
-        }
-    }
-    fn syntax(&self) -> &SyntaxToken {
-        &self.syntax
-    }
-}
-#[derive(Debug, Clone, PartialEq, Eq, Hash)]
-pub struct WhileKw {
-    pub(crate) syntax: SyntaxToken,
-}
-impl std::fmt::Display for WhileKw {
-    fn fmt(&self, f: &mut std::fmt::Formatter) -> std::fmt::Result {
-        std::fmt::Display::fmt(&self.syntax, f)
-    }
-}
-impl AstToken for WhileKw {
-    fn can_cast(kind: SyntaxKind) -> bool {
-        match kind {
-            WHILE_KW => true,
-            _ => false,
-        }
-    }
-    fn cast(syntax: SyntaxToken) -> Option<Self> {
-        if Self::can_cast(syntax.kind()) {
-            Some(Self { syntax })
-        } else {
-            None
-        }
-    }
-    fn syntax(&self) -> &SyntaxToken {
-        &self.syntax
-    }
-}
-#[derive(Debug, Clone, PartialEq, Eq, Hash)]
-pub struct AutoKw {
-    pub(crate) syntax: SyntaxToken,
-}
-impl std::fmt::Display for AutoKw {
-    fn fmt(&self, f: &mut std::fmt::Formatter) -> std::fmt::Result {
-        std::fmt::Display::fmt(&self.syntax, f)
-    }
-}
-impl AstToken for AutoKw {
-    fn can_cast(kind: SyntaxKind) -> bool {
-        match kind {
-            AUTO_KW => true,
-            _ => false,
-        }
-    }
-    fn cast(syntax: SyntaxToken) -> Option<Self> {
-        if Self::can_cast(syntax.kind()) {
-            Some(Self { syntax })
-        } else {
-            None
-        }
-    }
-    fn syntax(&self) -> &SyntaxToken {
-        &self.syntax
-    }
-}
-#[derive(Debug, Clone, PartialEq, Eq, Hash)]
-pub struct DefaultKw {
-    pub(crate) syntax: SyntaxToken,
-}
-impl std::fmt::Display for DefaultKw {
-    fn fmt(&self, f: &mut std::fmt::Formatter) -> std::fmt::Result {
-        std::fmt::Display::fmt(&self.syntax, f)
-    }
-}
-impl AstToken for DefaultKw {
-    fn can_cast(kind: SyntaxKind) -> bool {
-        match kind {
-            DEFAULT_KW => true,
-            _ => false,
-        }
-    }
-    fn cast(syntax: SyntaxToken) -> Option<Self> {
-        if Self::can_cast(syntax.kind()) {
-            Some(Self { syntax })
-        } else {
-            None
-        }
-    }
-    fn syntax(&self) -> &SyntaxToken {
-        &self.syntax
-    }
-}
-#[derive(Debug, Clone, PartialEq, Eq, Hash)]
-pub struct ExistentialKw {
-    pub(crate) syntax: SyntaxToken,
-}
-impl std::fmt::Display for ExistentialKw {
-    fn fmt(&self, f: &mut std::fmt::Formatter) -> std::fmt::Result {
-        std::fmt::Display::fmt(&self.syntax, f)
-    }
-}
-impl AstToken for ExistentialKw {
-    fn can_cast(kind: SyntaxKind) -> bool {
-        match kind {
-            EXISTENTIAL_KW => true,
-            _ => false,
-        }
-    }
-    fn cast(syntax: SyntaxToken) -> Option<Self> {
-        if Self::can_cast(syntax.kind()) {
-            Some(Self { syntax })
-        } else {
-            None
-        }
-    }
-    fn syntax(&self) -> &SyntaxToken {
-        &self.syntax
-    }
-}
-#[derive(Debug, Clone, PartialEq, Eq, Hash)]
-pub struct UnionKw {
-    pub(crate) syntax: SyntaxToken,
-}
-impl std::fmt::Display for UnionKw {
-    fn fmt(&self, f: &mut std::fmt::Formatter) -> std::fmt::Result {
-        std::fmt::Display::fmt(&self.syntax, f)
-    }
-}
-impl AstToken for UnionKw {
-    fn can_cast(kind: SyntaxKind) -> bool {
-        match kind {
-            UNION_KW => true,
-            _ => false,
-        }
-    }
-    fn cast(syntax: SyntaxToken) -> Option<Self> {
-        if Self::can_cast(syntax.kind()) {
-            Some(Self { syntax })
-        } else {
-            None
-        }
-    }
-    fn syntax(&self) -> &SyntaxToken {
-        &self.syntax
-    }
-}
-#[derive(Debug, Clone, PartialEq, Eq, Hash)]
-pub struct IntNumber {
-    pub(crate) syntax: SyntaxToken,
-}
-impl std::fmt::Display for IntNumber {
-    fn fmt(&self, f: &mut std::fmt::Formatter) -> std::fmt::Result {
-        std::fmt::Display::fmt(&self.syntax, f)
-    }
-}
-impl AstToken for IntNumber {
-    fn can_cast(kind: SyntaxKind) -> bool {
-        match kind {
-            INT_NUMBER => true,
-            _ => false,
-        }
-    }
-    fn cast(syntax: SyntaxToken) -> Option<Self> {
-        if Self::can_cast(syntax.kind()) {
-            Some(Self { syntax })
-        } else {
-            None
-        }
-    }
-    fn syntax(&self) -> &SyntaxToken {
-        &self.syntax
-    }
-}
-#[derive(Debug, Clone, PartialEq, Eq, Hash)]
-pub struct FloatNumber {
-    pub(crate) syntax: SyntaxToken,
-}
-impl std::fmt::Display for FloatNumber {
-    fn fmt(&self, f: &mut std::fmt::Formatter) -> std::fmt::Result {
-        std::fmt::Display::fmt(&self.syntax, f)
-    }
-}
-impl AstToken for FloatNumber {
-    fn can_cast(kind: SyntaxKind) -> bool {
-        match kind {
-            FLOAT_NUMBER => true,
-            _ => false,
-        }
-    }
-    fn cast(syntax: SyntaxToken) -> Option<Self> {
-        if Self::can_cast(syntax.kind()) {
-            Some(Self { syntax })
-        } else {
-            None
-        }
-    }
-    fn syntax(&self) -> &SyntaxToken {
-        &self.syntax
-    }
-}
-#[derive(Debug, Clone, PartialEq, Eq, Hash)]
-pub struct Char {
-    pub(crate) syntax: SyntaxToken,
-}
-impl std::fmt::Display for Char {
-    fn fmt(&self, f: &mut std::fmt::Formatter) -> std::fmt::Result {
-        std::fmt::Display::fmt(&self.syntax, f)
-    }
-}
-impl AstToken for Char {
-    fn can_cast(kind: SyntaxKind) -> bool {
-        match kind {
-            CHAR => true,
-            _ => false,
-        }
-    }
-    fn cast(syntax: SyntaxToken) -> Option<Self> {
-        if Self::can_cast(syntax.kind()) {
-            Some(Self { syntax })
-        } else {
-            None
-        }
-    }
-    fn syntax(&self) -> &SyntaxToken {
-        &self.syntax
-    }
-}
-#[derive(Debug, Clone, PartialEq, Eq, Hash)]
-pub struct Byte {
-    pub(crate) syntax: SyntaxToken,
-}
-impl std::fmt::Display for Byte {
-    fn fmt(&self, f: &mut std::fmt::Formatter) -> std::fmt::Result {
-        std::fmt::Display::fmt(&self.syntax, f)
-    }
-}
-impl AstToken for Byte {
-    fn can_cast(kind: SyntaxKind) -> bool {
-        match kind {
-            BYTE => true,
-            _ => false,
-        }
-    }
-    fn cast(syntax: SyntaxToken) -> Option<Self> {
-        if Self::can_cast(syntax.kind()) {
-            Some(Self { syntax })
-        } else {
-            None
-        }
-    }
-    fn syntax(&self) -> &SyntaxToken {
-        &self.syntax
-    }
-}
-#[derive(Debug, Clone, PartialEq, Eq, Hash)]
-pub struct String {
-    pub(crate) syntax: SyntaxToken,
-}
-impl std::fmt::Display for String {
-    fn fmt(&self, f: &mut std::fmt::Formatter) -> std::fmt::Result {
-        std::fmt::Display::fmt(&self.syntax, f)
-    }
-}
-impl AstToken for String {
-    fn can_cast(kind: SyntaxKind) -> bool {
-        match kind {
-            STRING => true,
-            _ => false,
-        }
-    }
-    fn cast(syntax: SyntaxToken) -> Option<Self> {
-        if Self::can_cast(syntax.kind()) {
-            Some(Self { syntax })
-        } else {
-            None
-        }
-    }
-    fn syntax(&self) -> &SyntaxToken {
-        &self.syntax
-    }
-}
-#[derive(Debug, Clone, PartialEq, Eq, Hash)]
-pub struct RawString {
-    pub(crate) syntax: SyntaxToken,
-}
-impl std::fmt::Display for RawString {
-    fn fmt(&self, f: &mut std::fmt::Formatter) -> std::fmt::Result {
-        std::fmt::Display::fmt(&self.syntax, f)
-    }
-}
-impl AstToken for RawString {
-    fn can_cast(kind: SyntaxKind) -> bool {
-        match kind {
-            RAW_STRING => true,
-            _ => false,
-        }
-    }
-    fn cast(syntax: SyntaxToken) -> Option<Self> {
-        if Self::can_cast(syntax.kind()) {
-            Some(Self { syntax })
-        } else {
-            None
-        }
-    }
-    fn syntax(&self) -> &SyntaxToken {
-        &self.syntax
-    }
-}
-#[derive(Debug, Clone, PartialEq, Eq, Hash)]
-pub struct ByteString {
-    pub(crate) syntax: SyntaxToken,
-}
-impl std::fmt::Display for ByteString {
-    fn fmt(&self, f: &mut std::fmt::Formatter) -> std::fmt::Result {
-        std::fmt::Display::fmt(&self.syntax, f)
-    }
-}
-impl AstToken for ByteString {
-    fn can_cast(kind: SyntaxKind) -> bool {
-        match kind {
-            BYTE_STRING => true,
-            _ => false,
-        }
-    }
-    fn cast(syntax: SyntaxToken) -> Option<Self> {
-        if Self::can_cast(syntax.kind()) {
-            Some(Self { syntax })
-        } else {
-            None
-        }
-    }
-    fn syntax(&self) -> &SyntaxToken {
-        &self.syntax
-    }
-}
-#[derive(Debug, Clone, PartialEq, Eq, Hash)]
-pub struct RawByteString {
-    pub(crate) syntax: SyntaxToken,
-}
-impl std::fmt::Display for RawByteString {
-    fn fmt(&self, f: &mut std::fmt::Formatter) -> std::fmt::Result {
-        std::fmt::Display::fmt(&self.syntax, f)
-    }
-}
-impl AstToken for RawByteString {
-    fn can_cast(kind: SyntaxKind) -> bool {
-        match kind {
-            RAW_BYTE_STRING => true,
-            _ => false,
-        }
-    }
-    fn cast(syntax: SyntaxToken) -> Option<Self> {
-        if Self::can_cast(syntax.kind()) {
-            Some(Self { syntax })
-        } else {
-            None
-        }
-    }
-    fn syntax(&self) -> &SyntaxToken {
-        &self.syntax
-    }
-}
-#[derive(Debug, Clone, PartialEq, Eq, Hash)]
-pub struct Error {
-    pub(crate) syntax: SyntaxToken,
-}
-impl std::fmt::Display for Error {
-    fn fmt(&self, f: &mut std::fmt::Formatter) -> std::fmt::Result {
-        std::fmt::Display::fmt(&self.syntax, f)
-    }
-}
-impl AstToken for Error {
-    fn can_cast(kind: SyntaxKind) -> bool {
-        match kind {
-            ERROR => true,
-            _ => false,
-        }
-    }
-    fn cast(syntax: SyntaxToken) -> Option<Self> {
-        if Self::can_cast(syntax.kind()) {
-            Some(Self { syntax })
-        } else {
-            None
-        }
-    }
-    fn syntax(&self) -> &SyntaxToken {
-        &self.syntax
-    }
-}
-#[derive(Debug, Clone, PartialEq, Eq, Hash)]
-pub struct Ident {
-    pub(crate) syntax: SyntaxToken,
-}
-impl std::fmt::Display for Ident {
-    fn fmt(&self, f: &mut std::fmt::Formatter) -> std::fmt::Result {
-        std::fmt::Display::fmt(&self.syntax, f)
-    }
-}
-impl AstToken for Ident {
-    fn can_cast(kind: SyntaxKind) -> bool {
-        match kind {
-            IDENT => true,
-            _ => false,
-        }
-    }
-    fn cast(syntax: SyntaxToken) -> Option<Self> {
-        if Self::can_cast(syntax.kind()) {
-            Some(Self { syntax })
-        } else {
-            None
-        }
-    }
-    fn syntax(&self) -> &SyntaxToken {
-        &self.syntax
-    }
-}
-#[derive(Debug, Clone, PartialEq, Eq, Hash)]
-pub struct Whitespace {
-    pub(crate) syntax: SyntaxToken,
-}
-impl std::fmt::Display for Whitespace {
-    fn fmt(&self, f: &mut std::fmt::Formatter) -> std::fmt::Result {
-        std::fmt::Display::fmt(&self.syntax, f)
-    }
-}
-impl AstToken for Whitespace {
-    fn can_cast(kind: SyntaxKind) -> bool {
-        match kind {
-            WHITESPACE => true,
-            _ => false,
-        }
-    }
-    fn cast(syntax: SyntaxToken) -> Option<Self> {
-        if Self::can_cast(syntax.kind()) {
-            Some(Self { syntax })
-        } else {
-            None
-        }
-    }
-    fn syntax(&self) -> &SyntaxToken {
-        &self.syntax
-    }
-}
-#[derive(Debug, Clone, PartialEq, Eq, Hash)]
-pub struct Lifetime {
-    pub(crate) syntax: SyntaxToken,
-}
-impl std::fmt::Display for Lifetime {
-    fn fmt(&self, f: &mut std::fmt::Formatter) -> std::fmt::Result {
-        std::fmt::Display::fmt(&self.syntax, f)
-    }
-}
-impl AstToken for Lifetime {
-    fn can_cast(kind: SyntaxKind) -> bool {
-        match kind {
-            LIFETIME => true,
-            _ => false,
-        }
-    }
-    fn cast(syntax: SyntaxToken) -> Option<Self> {
-        if Self::can_cast(syntax.kind()) {
-            Some(Self { syntax })
-        } else {
-            None
-        }
-    }
-    fn syntax(&self) -> &SyntaxToken {
-        &self.syntax
-    }
-}
-#[derive(Debug, Clone, PartialEq, Eq, Hash)]
-pub struct Comment {
-    pub(crate) syntax: SyntaxToken,
-}
-impl std::fmt::Display for Comment {
-    fn fmt(&self, f: &mut std::fmt::Formatter) -> std::fmt::Result {
-        std::fmt::Display::fmt(&self.syntax, f)
-    }
-}
-impl AstToken for Comment {
-    fn can_cast(kind: SyntaxKind) -> bool {
-        match kind {
-            COMMENT => true,
-            _ => false,
-        }
-    }
-    fn cast(syntax: SyntaxToken) -> Option<Self> {
-        if Self::can_cast(syntax.kind()) {
-            Some(Self { syntax })
-        } else {
-            None
-        }
-    }
-    fn syntax(&self) -> &SyntaxToken {
-        &self.syntax
-    }
-}
-#[derive(Debug, Clone, PartialEq, Eq, Hash)]
-pub struct Shebang {
-    pub(crate) syntax: SyntaxToken,
-}
-impl std::fmt::Display for Shebang {
-    fn fmt(&self, f: &mut std::fmt::Formatter) -> std::fmt::Result {
-        std::fmt::Display::fmt(&self.syntax, f)
-    }
-}
-impl AstToken for Shebang {
-    fn can_cast(kind: SyntaxKind) -> bool {
-        match kind {
-            SHEBANG => true,
-            _ => false,
-        }
-    }
-    fn cast(syntax: SyntaxToken) -> Option<Self> {
-        if Self::can_cast(syntax.kind()) {
-            Some(Self { syntax })
-        } else {
-            None
-        }
-    }
-    fn syntax(&self) -> &SyntaxToken {
-        &self.syntax
-    }
-}
-#[derive(Debug, Clone, PartialEq, Eq, Hash)]
-pub struct LDollar {
-    pub(crate) syntax: SyntaxToken,
-}
-impl std::fmt::Display for LDollar {
-    fn fmt(&self, f: &mut std::fmt::Formatter) -> std::fmt::Result {
-        std::fmt::Display::fmt(&self.syntax, f)
-    }
-}
-impl AstToken for LDollar {
-    fn can_cast(kind: SyntaxKind) -> bool {
-        match kind {
-            L_DOLLAR => true,
-            _ => false,
-        }
-    }
-    fn cast(syntax: SyntaxToken) -> Option<Self> {
-        if Self::can_cast(syntax.kind()) {
-            Some(Self { syntax })
-        } else {
-            None
-        }
-    }
-    fn syntax(&self) -> &SyntaxToken {
-        &self.syntax
-    }
-}
-#[derive(Debug, Clone, PartialEq, Eq, Hash)]
-pub struct RDollar {
-    pub(crate) syntax: SyntaxToken,
-}
-impl std::fmt::Display for RDollar {
-    fn fmt(&self, f: &mut std::fmt::Formatter) -> std::fmt::Result {
-        std::fmt::Display::fmt(&self.syntax, f)
-    }
-}
-impl AstToken for RDollar {
-    fn can_cast(kind: SyntaxKind) -> bool {
-        match kind {
-            R_DOLLAR => true,
-            _ => false,
-        }
-    }
-    fn cast(syntax: SyntaxToken) -> Option<Self> {
-        if Self::can_cast(syntax.kind()) {
-            Some(Self { syntax })
-        } else {
-            None
-        }
-    }
-    fn syntax(&self) -> &SyntaxToken {
-        &self.syntax
-    }
-}
-#[derive(Debug, Clone, PartialEq, Eq, Hash)]
-pub struct SourceFile {
-    pub(crate) syntax: SyntaxNode,
-}
-impl std::fmt::Display for SourceFile {
-    fn fmt(&self, f: &mut std::fmt::Formatter) -> std::fmt::Result {
-        std::fmt::Display::fmt(self.syntax(), f)
-    }
-}
-impl AstNode for SourceFile {
-    fn can_cast(kind: SyntaxKind) -> bool {
-        match kind {
-            SOURCE_FILE => true,
-            _ => false,
-        }
-    }
-    fn cast(syntax: SyntaxNode) -> Option<Self> {
-        if Self::can_cast(syntax.kind()) {
-            Some(Self { syntax })
-        } else {
-            None
-        }
-    }
-    fn syntax(&self) -> &SyntaxNode {
-        &self.syntax
-    }
-}
-impl ast::ModuleItemOwner for SourceFile {}
-impl ast::FnDefOwner for SourceFile {}
-impl SourceFile {
-    pub fn modules(&self) -> AstChildren<Module> {
-        AstChildren::new(&self.syntax)
-    }
-}
-#[derive(Debug, Clone, PartialEq, Eq, Hash)]
-pub struct FnDef {
-    pub(crate) syntax: SyntaxNode,
-}
-impl std::fmt::Display for FnDef {
-    fn fmt(&self, f: &mut std::fmt::Formatter) -> std::fmt::Result {
-        std::fmt::Display::fmt(self.syntax(), f)
-    }
-}
-impl AstNode for FnDef {
-    fn can_cast(kind: SyntaxKind) -> bool {
-        match kind {
-            FN_DEF => true,
-            _ => false,
-        }
-    }
-    fn cast(syntax: SyntaxNode) -> Option<Self> {
-        if Self::can_cast(syntax.kind()) {
-            Some(Self { syntax })
-        } else {
-            None
-        }
-    }
-    fn syntax(&self) -> &SyntaxNode {
-        &self.syntax
-    }
-}
-impl ast::VisibilityOwner for FnDef {}
-impl ast::NameOwner for FnDef {}
-impl ast::TypeParamsOwner for FnDef {}
-impl ast::DocCommentsOwner for FnDef {}
-impl ast::AttrsOwner for FnDef {}
-impl FnDef {
-    pub fn param_list(&self) -> Option<ParamList> {
-        AstChildren::new(&self.syntax).next()
-    }
-    pub fn ret_type(&self) -> Option<RetType> {
-        AstChildren::new(&self.syntax).next()
-    }
-    pub fn body(&self) -> Option<BlockExpr> {
-        AstChildren::new(&self.syntax).next()
-    }
-}
-#[derive(Debug, Clone, PartialEq, Eq, Hash)]
-pub struct RetType {
-    pub(crate) syntax: SyntaxNode,
-}
-impl std::fmt::Display for RetType {
-    fn fmt(&self, f: &mut std::fmt::Formatter) -> std::fmt::Result {
-        std::fmt::Display::fmt(self.syntax(), f)
-    }
-}
-impl AstNode for RetType {
-    fn can_cast(kind: SyntaxKind) -> bool {
-        match kind {
-            RET_TYPE => true,
-            _ => false,
-        }
-    }
-    fn cast(syntax: SyntaxNode) -> Option<Self> {
-        if Self::can_cast(syntax.kind()) {
-            Some(Self { syntax })
-        } else {
-            None
-        }
-    }
-    fn syntax(&self) -> &SyntaxNode {
-        &self.syntax
-    }
-}
-impl RetType {
-    pub fn type_ref(&self) -> Option<TypeRef> {
-        AstChildren::new(&self.syntax).next()
-    }
-}
-#[derive(Debug, Clone, PartialEq, Eq, Hash)]
-pub struct StructDef {
-    pub(crate) syntax: SyntaxNode,
-}
-impl std::fmt::Display for StructDef {
-    fn fmt(&self, f: &mut std::fmt::Formatter) -> std::fmt::Result {
-        std::fmt::Display::fmt(self.syntax(), f)
-    }
-}
-impl AstNode for StructDef {
-    fn can_cast(kind: SyntaxKind) -> bool {
-        match kind {
-            STRUCT_DEF => true,
-            _ => false,
-        }
-    }
-    fn cast(syntax: SyntaxNode) -> Option<Self> {
-        if Self::can_cast(syntax.kind()) {
-            Some(Self { syntax })
-        } else {
-            None
-        }
-    }
-    fn syntax(&self) -> &SyntaxNode {
-        &self.syntax
-    }
-}
-impl ast::VisibilityOwner for StructDef {}
-impl ast::NameOwner for StructDef {}
-impl ast::TypeParamsOwner for StructDef {}
-impl ast::AttrsOwner for StructDef {}
-impl ast::DocCommentsOwner for StructDef {}
-impl StructDef {}
-#[derive(Debug, Clone, PartialEq, Eq, Hash)]
-pub struct UnionDef {
-    pub(crate) syntax: SyntaxNode,
-}
-impl std::fmt::Display for UnionDef {
-    fn fmt(&self, f: &mut std::fmt::Formatter) -> std::fmt::Result {
-        std::fmt::Display::fmt(self.syntax(), f)
-    }
-}
-impl AstNode for UnionDef {
-    fn can_cast(kind: SyntaxKind) -> bool {
-        match kind {
-            UNION_DEF => true,
-            _ => false,
-        }
-    }
-    fn cast(syntax: SyntaxNode) -> Option<Self> {
-        if Self::can_cast(syntax.kind()) {
-            Some(Self { syntax })
-        } else {
-            None
-        }
-    }
-    fn syntax(&self) -> &SyntaxNode {
-        &self.syntax
-    }
-}
-impl ast::VisibilityOwner for UnionDef {}
-impl ast::NameOwner for UnionDef {}
-impl ast::TypeParamsOwner for UnionDef {}
-impl ast::AttrsOwner for UnionDef {}
-impl ast::DocCommentsOwner for UnionDef {}
-impl UnionDef {
-    pub fn record_field_def_list(&self) -> Option<RecordFieldDefList> {
-        AstChildren::new(&self.syntax).next()
-    }
-}
-#[derive(Debug, Clone, PartialEq, Eq, Hash)]
-pub struct RecordFieldDefList {
-    pub(crate) syntax: SyntaxNode,
-}
-impl std::fmt::Display for RecordFieldDefList {
-    fn fmt(&self, f: &mut std::fmt::Formatter) -> std::fmt::Result {
-        std::fmt::Display::fmt(self.syntax(), f)
-    }
-}
-impl AstNode for RecordFieldDefList {
-    fn can_cast(kind: SyntaxKind) -> bool {
-        match kind {
-            RECORD_FIELD_DEF_LIST => true,
-            _ => false,
-        }
-    }
-    fn cast(syntax: SyntaxNode) -> Option<Self> {
-        if Self::can_cast(syntax.kind()) {
-            Some(Self { syntax })
-        } else {
-            None
-        }
-    }
-    fn syntax(&self) -> &SyntaxNode {
-        &self.syntax
-    }
-}
-impl RecordFieldDefList {
-    pub fn fields(&self) -> AstChildren<RecordFieldDef> {
-        AstChildren::new(&self.syntax)
-    }
-}
-#[derive(Debug, Clone, PartialEq, Eq, Hash)]
-pub struct RecordFieldDef {
-    pub(crate) syntax: SyntaxNode,
-}
-impl std::fmt::Display for RecordFieldDef {
-    fn fmt(&self, f: &mut std::fmt::Formatter) -> std::fmt::Result {
-        std::fmt::Display::fmt(self.syntax(), f)
-    }
-}
-impl AstNode for RecordFieldDef {
-    fn can_cast(kind: SyntaxKind) -> bool {
-        match kind {
-            RECORD_FIELD_DEF => true,
-            _ => false,
-        }
-    }
-    fn cast(syntax: SyntaxNode) -> Option<Self> {
-        if Self::can_cast(syntax.kind()) {
-            Some(Self { syntax })
-        } else {
-            None
-        }
-    }
-    fn syntax(&self) -> &SyntaxNode {
-        &self.syntax
-    }
-}
-impl ast::VisibilityOwner for RecordFieldDef {}
-impl ast::NameOwner for RecordFieldDef {}
-impl ast::AttrsOwner for RecordFieldDef {}
-impl ast::DocCommentsOwner for RecordFieldDef {}
-impl ast::TypeAscriptionOwner for RecordFieldDef {}
-impl RecordFieldDef {}
-#[derive(Debug, Clone, PartialEq, Eq, Hash)]
-pub struct TupleFieldDefList {
-    pub(crate) syntax: SyntaxNode,
-}
-impl std::fmt::Display for TupleFieldDefList {
-    fn fmt(&self, f: &mut std::fmt::Formatter) -> std::fmt::Result {
-        std::fmt::Display::fmt(self.syntax(), f)
-    }
-}
-impl AstNode for TupleFieldDefList {
-    fn can_cast(kind: SyntaxKind) -> bool {
-        match kind {
-            TUPLE_FIELD_DEF_LIST => true,
-            _ => false,
-        }
-    }
-    fn cast(syntax: SyntaxNode) -> Option<Self> {
-        if Self::can_cast(syntax.kind()) {
-            Some(Self { syntax })
-        } else {
-            None
-        }
-    }
-    fn syntax(&self) -> &SyntaxNode {
-        &self.syntax
-    }
-}
-impl TupleFieldDefList {
-    pub fn fields(&self) -> AstChildren<TupleFieldDef> {
-        AstChildren::new(&self.syntax)
-    }
-}
-#[derive(Debug, Clone, PartialEq, Eq, Hash)]
-pub struct TupleFieldDef {
-    pub(crate) syntax: SyntaxNode,
-}
-impl std::fmt::Display for TupleFieldDef {
-    fn fmt(&self, f: &mut std::fmt::Formatter) -> std::fmt::Result {
-        std::fmt::Display::fmt(self.syntax(), f)
-    }
-}
-impl AstNode for TupleFieldDef {
-    fn can_cast(kind: SyntaxKind) -> bool {
-        match kind {
-            TUPLE_FIELD_DEF => true,
-            _ => false,
-        }
-    }
-    fn cast(syntax: SyntaxNode) -> Option<Self> {
-        if Self::can_cast(syntax.kind()) {
-            Some(Self { syntax })
-        } else {
-            None
-        }
-    }
-    fn syntax(&self) -> &SyntaxNode {
-        &self.syntax
-    }
-}
-impl ast::VisibilityOwner for TupleFieldDef {}
-impl ast::AttrsOwner for TupleFieldDef {}
-impl TupleFieldDef {
-    pub fn type_ref(&self) -> Option<TypeRef> {
-        AstChildren::new(&self.syntax).next()
-    }
-}
-#[derive(Debug, Clone, PartialEq, Eq, Hash)]
-pub struct EnumDef {
-    pub(crate) syntax: SyntaxNode,
-}
-impl std::fmt::Display for EnumDef {
-    fn fmt(&self, f: &mut std::fmt::Formatter) -> std::fmt::Result {
-        std::fmt::Display::fmt(self.syntax(), f)
-    }
-}
-impl AstNode for EnumDef {
-    fn can_cast(kind: SyntaxKind) -> bool {
-        match kind {
-            ENUM_DEF => true,
-            _ => false,
-        }
-    }
-    fn cast(syntax: SyntaxNode) -> Option<Self> {
-        if Self::can_cast(syntax.kind()) {
-            Some(Self { syntax })
-        } else {
-            None
-        }
-    }
-    fn syntax(&self) -> &SyntaxNode {
-        &self.syntax
-    }
-}
-impl ast::VisibilityOwner for EnumDef {}
-impl ast::NameOwner for EnumDef {}
-impl ast::TypeParamsOwner for EnumDef {}
-impl ast::AttrsOwner for EnumDef {}
-impl ast::DocCommentsOwner for EnumDef {}
-impl EnumDef {
-    pub fn variant_list(&self) -> Option<EnumVariantList> {
-        AstChildren::new(&self.syntax).next()
-    }
-}
-#[derive(Debug, Clone, PartialEq, Eq, Hash)]
-pub struct EnumVariantList {
-    pub(crate) syntax: SyntaxNode,
-}
-impl std::fmt::Display for EnumVariantList {
-    fn fmt(&self, f: &mut std::fmt::Formatter) -> std::fmt::Result {
-        std::fmt::Display::fmt(self.syntax(), f)
-    }
-}
-impl AstNode for EnumVariantList {
-    fn can_cast(kind: SyntaxKind) -> bool {
-        match kind {
-            ENUM_VARIANT_LIST => true,
-            _ => false,
-        }
-    }
-    fn cast(syntax: SyntaxNode) -> Option<Self> {
-        if Self::can_cast(syntax.kind()) {
-            Some(Self { syntax })
-        } else {
-            None
-        }
-    }
-    fn syntax(&self) -> &SyntaxNode {
-        &self.syntax
-    }
-}
-impl EnumVariantList {
-    pub fn variants(&self) -> AstChildren<EnumVariant> {
-        AstChildren::new(&self.syntax)
-    }
-}
-#[derive(Debug, Clone, PartialEq, Eq, Hash)]
-pub struct EnumVariant {
-    pub(crate) syntax: SyntaxNode,
-}
-impl std::fmt::Display for EnumVariant {
-    fn fmt(&self, f: &mut std::fmt::Formatter) -> std::fmt::Result {
-        std::fmt::Display::fmt(self.syntax(), f)
-    }
-}
-impl AstNode for EnumVariant {
-    fn can_cast(kind: SyntaxKind) -> bool {
-        match kind {
-            ENUM_VARIANT => true,
-            _ => false,
-        }
-    }
-    fn cast(syntax: SyntaxNode) -> Option<Self> {
-        if Self::can_cast(syntax.kind()) {
-            Some(Self { syntax })
-        } else {
-            None
-        }
-    }
-    fn syntax(&self) -> &SyntaxNode {
-        &self.syntax
-    }
-}
-impl ast::NameOwner for EnumVariant {}
-impl ast::DocCommentsOwner for EnumVariant {}
-impl ast::AttrsOwner for EnumVariant {}
-impl EnumVariant {
-    pub fn expr(&self) -> Option<Expr> {
-        AstChildren::new(&self.syntax).next()
-    }
-}
-#[derive(Debug, Clone, PartialEq, Eq, Hash)]
-pub struct TraitDef {
-    pub(crate) syntax: SyntaxNode,
-}
-impl std::fmt::Display for TraitDef {
-    fn fmt(&self, f: &mut std::fmt::Formatter) -> std::fmt::Result {
-        std::fmt::Display::fmt(self.syntax(), f)
-    }
-}
-impl AstNode for TraitDef {
-    fn can_cast(kind: SyntaxKind) -> bool {
-        match kind {
-            TRAIT_DEF => true,
-            _ => false,
-        }
-    }
-    fn cast(syntax: SyntaxNode) -> Option<Self> {
-        if Self::can_cast(syntax.kind()) {
-            Some(Self { syntax })
-        } else {
-            None
-        }
-    }
-    fn syntax(&self) -> &SyntaxNode {
-        &self.syntax
-    }
-}
-impl ast::VisibilityOwner for TraitDef {}
-impl ast::NameOwner for TraitDef {}
-impl ast::AttrsOwner for TraitDef {}
-impl ast::DocCommentsOwner for TraitDef {}
-impl ast::TypeParamsOwner for TraitDef {}
-impl ast::TypeBoundsOwner for TraitDef {}
-impl TraitDef {
-    pub fn item_list(&self) -> Option<ItemList> {
-        AstChildren::new(&self.syntax).next()
-    }
-}
-#[derive(Debug, Clone, PartialEq, Eq, Hash)]
-pub struct Module {
-    pub(crate) syntax: SyntaxNode,
-}
-impl std::fmt::Display for Module {
-    fn fmt(&self, f: &mut std::fmt::Formatter) -> std::fmt::Result {
-        std::fmt::Display::fmt(self.syntax(), f)
-    }
-}
-impl AstNode for Module {
-    fn can_cast(kind: SyntaxKind) -> bool {
-        match kind {
-            MODULE => true,
-            _ => false,
-        }
-    }
-    fn cast(syntax: SyntaxNode) -> Option<Self> {
-        if Self::can_cast(syntax.kind()) {
-            Some(Self { syntax })
-        } else {
-            None
-        }
-    }
-    fn syntax(&self) -> &SyntaxNode {
-        &self.syntax
-    }
-}
-impl ast::VisibilityOwner for Module {}
-impl ast::NameOwner for Module {}
-impl ast::AttrsOwner for Module {}
-impl ast::DocCommentsOwner for Module {}
-impl Module {
-    pub fn item_list(&self) -> Option<ItemList> {
-        AstChildren::new(&self.syntax).next()
-    }
-}
-#[derive(Debug, Clone, PartialEq, Eq, Hash)]
-pub struct ItemList {
-    pub(crate) syntax: SyntaxNode,
-}
-impl std::fmt::Display for ItemList {
-    fn fmt(&self, f: &mut std::fmt::Formatter) -> std::fmt::Result {
-        std::fmt::Display::fmt(self.syntax(), f)
-    }
-}
-impl AstNode for ItemList {
-    fn can_cast(kind: SyntaxKind) -> bool {
-        match kind {
-            ITEM_LIST => true,
-            _ => false,
-        }
-    }
-    fn cast(syntax: SyntaxNode) -> Option<Self> {
-        if Self::can_cast(syntax.kind()) {
-            Some(Self { syntax })
-        } else {
-            None
-        }
-    }
-    fn syntax(&self) -> &SyntaxNode {
-        &self.syntax
-    }
-}
-impl ast::FnDefOwner for ItemList {}
-impl ast::ModuleItemOwner for ItemList {}
-impl ItemList {
-    pub fn impl_items(&self) -> AstChildren<ImplItem> {
-        AstChildren::new(&self.syntax)
-    }
-}
-#[derive(Debug, Clone, PartialEq, Eq, Hash)]
-pub struct ConstDef {
-    pub(crate) syntax: SyntaxNode,
-}
-impl std::fmt::Display for ConstDef {
-    fn fmt(&self, f: &mut std::fmt::Formatter) -> std::fmt::Result {
-        std::fmt::Display::fmt(self.syntax(), f)
-    }
-}
-impl AstNode for ConstDef {
-    fn can_cast(kind: SyntaxKind) -> bool {
-        match kind {
-            CONST_DEF => true,
-            _ => false,
-        }
-    }
-    fn cast(syntax: SyntaxNode) -> Option<Self> {
-        if Self::can_cast(syntax.kind()) {
-            Some(Self { syntax })
-        } else {
-            None
-        }
-    }
-    fn syntax(&self) -> &SyntaxNode {
-        &self.syntax
-    }
-}
-impl ast::VisibilityOwner for ConstDef {}
-impl ast::NameOwner for ConstDef {}
-impl ast::TypeParamsOwner for ConstDef {}
-impl ast::AttrsOwner for ConstDef {}
-impl ast::DocCommentsOwner for ConstDef {}
-impl ast::TypeAscriptionOwner for ConstDef {}
-impl ConstDef {
-    pub fn body(&self) -> Option<Expr> {
-        AstChildren::new(&self.syntax).next()
-    }
-}
-#[derive(Debug, Clone, PartialEq, Eq, Hash)]
-pub struct StaticDef {
-    pub(crate) syntax: SyntaxNode,
-}
-impl std::fmt::Display for StaticDef {
-    fn fmt(&self, f: &mut std::fmt::Formatter) -> std::fmt::Result {
-        std::fmt::Display::fmt(self.syntax(), f)
-    }
-}
-impl AstNode for StaticDef {
-    fn can_cast(kind: SyntaxKind) -> bool {
-        match kind {
-            STATIC_DEF => true,
-            _ => false,
-        }
-    }
-    fn cast(syntax: SyntaxNode) -> Option<Self> {
-        if Self::can_cast(syntax.kind()) {
-            Some(Self { syntax })
-        } else {
-            None
-        }
-    }
-    fn syntax(&self) -> &SyntaxNode {
-        &self.syntax
-    }
-}
-impl ast::VisibilityOwner for StaticDef {}
-impl ast::NameOwner for StaticDef {}
-impl ast::TypeParamsOwner for StaticDef {}
-impl ast::AttrsOwner for StaticDef {}
-impl ast::DocCommentsOwner for StaticDef {}
-impl ast::TypeAscriptionOwner for StaticDef {}
-impl StaticDef {
-    pub fn body(&self) -> Option<Expr> {
-        AstChildren::new(&self.syntax).next()
-    }
-}
-#[derive(Debug, Clone, PartialEq, Eq, Hash)]
-pub struct TypeAliasDef {
-    pub(crate) syntax: SyntaxNode,
-}
-impl std::fmt::Display for TypeAliasDef {
-    fn fmt(&self, f: &mut std::fmt::Formatter) -> std::fmt::Result {
-        std::fmt::Display::fmt(self.syntax(), f)
-    }
-}
-impl AstNode for TypeAliasDef {
-    fn can_cast(kind: SyntaxKind) -> bool {
-        match kind {
-            TYPE_ALIAS_DEF => true,
-            _ => false,
-        }
-    }
-    fn cast(syntax: SyntaxNode) -> Option<Self> {
-        if Self::can_cast(syntax.kind()) {
-            Some(Self { syntax })
-        } else {
-            None
-        }
-    }
-    fn syntax(&self) -> &SyntaxNode {
-        &self.syntax
-    }
-}
-impl ast::VisibilityOwner for TypeAliasDef {}
-impl ast::NameOwner for TypeAliasDef {}
-impl ast::TypeParamsOwner for TypeAliasDef {}
-impl ast::AttrsOwner for TypeAliasDef {}
-impl ast::DocCommentsOwner for TypeAliasDef {}
-impl ast::TypeBoundsOwner for TypeAliasDef {}
-impl TypeAliasDef {
-    pub fn type_ref(&self) -> Option<TypeRef> {
-        AstChildren::new(&self.syntax).next()
-    }
-}
-#[derive(Debug, Clone, PartialEq, Eq, Hash)]
-pub struct ImplDef {
-    pub(crate) syntax: SyntaxNode,
-}
-impl std::fmt::Display for ImplDef {
-    fn fmt(&self, f: &mut std::fmt::Formatter) -> std::fmt::Result {
-        std::fmt::Display::fmt(self.syntax(), f)
-    }
-}
-impl AstNode for ImplDef {
-    fn can_cast(kind: SyntaxKind) -> bool {
-        match kind {
-            IMPL_DEF => true,
-            _ => false,
-        }
-    }
-    fn cast(syntax: SyntaxNode) -> Option<Self> {
-        if Self::can_cast(syntax.kind()) {
-            Some(Self { syntax })
-        } else {
-            None
-        }
-    }
-    fn syntax(&self) -> &SyntaxNode {
-        &self.syntax
-    }
-}
-impl ast::TypeParamsOwner for ImplDef {}
-impl ast::AttrsOwner for ImplDef {}
-impl ImplDef {
-    pub fn item_list(&self) -> Option<ItemList> {
-        AstChildren::new(&self.syntax).next()
-    }
-}
-#[derive(Debug, Clone, PartialEq, Eq, Hash)]
-pub struct ParenType {
-    pub(crate) syntax: SyntaxNode,
-}
-impl std::fmt::Display for ParenType {
-    fn fmt(&self, f: &mut std::fmt::Formatter) -> std::fmt::Result {
-        std::fmt::Display::fmt(self.syntax(), f)
-    }
-}
-impl AstNode for ParenType {
-    fn can_cast(kind: SyntaxKind) -> bool {
-        match kind {
-            PAREN_TYPE => true,
-            _ => false,
-        }
-    }
-    fn cast(syntax: SyntaxNode) -> Option<Self> {
-        if Self::can_cast(syntax.kind()) {
-            Some(Self { syntax })
-        } else {
-            None
-        }
-    }
-    fn syntax(&self) -> &SyntaxNode {
-        &self.syntax
-    }
-}
-impl ParenType {
-    pub fn type_ref(&self) -> Option<TypeRef> {
-        AstChildren::new(&self.syntax).next()
-    }
-}
-#[derive(Debug, Clone, PartialEq, Eq, Hash)]
-pub struct TupleType {
-    pub(crate) syntax: SyntaxNode,
-}
-impl std::fmt::Display for TupleType {
-    fn fmt(&self, f: &mut std::fmt::Formatter) -> std::fmt::Result {
-        std::fmt::Display::fmt(self.syntax(), f)
-    }
-}
-impl AstNode for TupleType {
-    fn can_cast(kind: SyntaxKind) -> bool {
-        match kind {
-            TUPLE_TYPE => true,
-            _ => false,
-        }
-    }
-    fn cast(syntax: SyntaxNode) -> Option<Self> {
-        if Self::can_cast(syntax.kind()) {
-            Some(Self { syntax })
-        } else {
-            None
-        }
-    }
-    fn syntax(&self) -> &SyntaxNode {
-        &self.syntax
-    }
-}
-impl TupleType {
-    pub fn fields(&self) -> AstChildren<TypeRef> {
-        AstChildren::new(&self.syntax)
-    }
-}
-#[derive(Debug, Clone, PartialEq, Eq, Hash)]
-pub struct NeverType {
-    pub(crate) syntax: SyntaxNode,
-}
-impl std::fmt::Display for NeverType {
-    fn fmt(&self, f: &mut std::fmt::Formatter) -> std::fmt::Result {
-        std::fmt::Display::fmt(self.syntax(), f)
-    }
-}
-impl AstNode for NeverType {
-    fn can_cast(kind: SyntaxKind) -> bool {
-        match kind {
-            NEVER_TYPE => true,
-            _ => false,
-        }
-    }
-    fn cast(syntax: SyntaxNode) -> Option<Self> {
-        if Self::can_cast(syntax.kind()) {
-            Some(Self { syntax })
-        } else {
-            None
-        }
-    }
-    fn syntax(&self) -> &SyntaxNode {
-        &self.syntax
-    }
-}
-impl NeverType {}
-#[derive(Debug, Clone, PartialEq, Eq, Hash)]
-pub struct PathType {
-    pub(crate) syntax: SyntaxNode,
-}
-impl std::fmt::Display for PathType {
-    fn fmt(&self, f: &mut std::fmt::Formatter) -> std::fmt::Result {
-        std::fmt::Display::fmt(self.syntax(), f)
-    }
-}
-impl AstNode for PathType {
-    fn can_cast(kind: SyntaxKind) -> bool {
-        match kind {
-            PATH_TYPE => true,
-            _ => false,
-        }
-    }
-    fn cast(syntax: SyntaxNode) -> Option<Self> {
-        if Self::can_cast(syntax.kind()) {
-            Some(Self { syntax })
-        } else {
-            None
-        }
-    }
-    fn syntax(&self) -> &SyntaxNode {
-        &self.syntax
-    }
-}
-impl PathType {
-    pub fn path(&self) -> Option<Path> {
-        AstChildren::new(&self.syntax).next()
-    }
-}
-#[derive(Debug, Clone, PartialEq, Eq, Hash)]
-pub struct PointerType {
-    pub(crate) syntax: SyntaxNode,
-}
-impl std::fmt::Display for PointerType {
-    fn fmt(&self, f: &mut std::fmt::Formatter) -> std::fmt::Result {
-        std::fmt::Display::fmt(self.syntax(), f)
-    }
-}
-impl AstNode for PointerType {
-    fn can_cast(kind: SyntaxKind) -> bool {
-        match kind {
-            POINTER_TYPE => true,
-            _ => false,
-        }
-    }
-    fn cast(syntax: SyntaxNode) -> Option<Self> {
-        if Self::can_cast(syntax.kind()) {
-            Some(Self { syntax })
-        } else {
-            None
-        }
-    }
-    fn syntax(&self) -> &SyntaxNode {
-        &self.syntax
-    }
-}
-impl PointerType {
-    pub fn type_ref(&self) -> Option<TypeRef> {
-        AstChildren::new(&self.syntax).next()
-    }
-}
-#[derive(Debug, Clone, PartialEq, Eq, Hash)]
-pub struct ArrayType {
-    pub(crate) syntax: SyntaxNode,
-}
-impl std::fmt::Display for ArrayType {
-    fn fmt(&self, f: &mut std::fmt::Formatter) -> std::fmt::Result {
-        std::fmt::Display::fmt(self.syntax(), f)
-    }
-}
-impl AstNode for ArrayType {
-    fn can_cast(kind: SyntaxKind) -> bool {
-        match kind {
-            ARRAY_TYPE => true,
-            _ => false,
-        }
-    }
-    fn cast(syntax: SyntaxNode) -> Option<Self> {
-        if Self::can_cast(syntax.kind()) {
-            Some(Self { syntax })
-        } else {
-            None
-        }
-    }
-    fn syntax(&self) -> &SyntaxNode {
-        &self.syntax
-    }
-}
-impl ArrayType {
-    pub fn type_ref(&self) -> Option<TypeRef> {
-        AstChildren::new(&self.syntax).next()
-    }
-    pub fn expr(&self) -> Option<Expr> {
-        AstChildren::new(&self.syntax).next()
-    }
-}
-#[derive(Debug, Clone, PartialEq, Eq, Hash)]
-pub struct SliceType {
-    pub(crate) syntax: SyntaxNode,
-}
-impl std::fmt::Display for SliceType {
-    fn fmt(&self, f: &mut std::fmt::Formatter) -> std::fmt::Result {
-        std::fmt::Display::fmt(self.syntax(), f)
-    }
-}
-impl AstNode for SliceType {
-    fn can_cast(kind: SyntaxKind) -> bool {
-        match kind {
-            SLICE_TYPE => true,
-            _ => false,
-        }
-    }
-    fn cast(syntax: SyntaxNode) -> Option<Self> {
-        if Self::can_cast(syntax.kind()) {
-            Some(Self { syntax })
-        } else {
-            None
-        }
-    }
-    fn syntax(&self) -> &SyntaxNode {
-        &self.syntax
-    }
-}
-impl SliceType {
-    pub fn type_ref(&self) -> Option<TypeRef> {
-        AstChildren::new(&self.syntax).next()
-    }
-}
-#[derive(Debug, Clone, PartialEq, Eq, Hash)]
-pub struct ReferenceType {
-    pub(crate) syntax: SyntaxNode,
-}
-impl std::fmt::Display for ReferenceType {
-    fn fmt(&self, f: &mut std::fmt::Formatter) -> std::fmt::Result {
-        std::fmt::Display::fmt(self.syntax(), f)
-    }
-}
-impl AstNode for ReferenceType {
-    fn can_cast(kind: SyntaxKind) -> bool {
-        match kind {
-            REFERENCE_TYPE => true,
-            _ => false,
-        }
-    }
-    fn cast(syntax: SyntaxNode) -> Option<Self> {
-        if Self::can_cast(syntax.kind()) {
-            Some(Self { syntax })
-        } else {
-            None
-        }
-    }
-    fn syntax(&self) -> &SyntaxNode {
-        &self.syntax
-    }
-}
-impl ReferenceType {
-    pub fn type_ref(&self) -> Option<TypeRef> {
-        AstChildren::new(&self.syntax).next()
-    }
-}
-#[derive(Debug, Clone, PartialEq, Eq, Hash)]
-pub struct PlaceholderType {
-    pub(crate) syntax: SyntaxNode,
-}
-impl std::fmt::Display for PlaceholderType {
-    fn fmt(&self, f: &mut std::fmt::Formatter) -> std::fmt::Result {
-        std::fmt::Display::fmt(self.syntax(), f)
-    }
-}
-impl AstNode for PlaceholderType {
-    fn can_cast(kind: SyntaxKind) -> bool {
-        match kind {
-            PLACEHOLDER_TYPE => true,
-            _ => false,
-        }
-    }
-    fn cast(syntax: SyntaxNode) -> Option<Self> {
-        if Self::can_cast(syntax.kind()) {
-            Some(Self { syntax })
-        } else {
-            None
-        }
-    }
-    fn syntax(&self) -> &SyntaxNode {
-        &self.syntax
-    }
-}
-impl PlaceholderType {}
-#[derive(Debug, Clone, PartialEq, Eq, Hash)]
-pub struct FnPointerType {
-    pub(crate) syntax: SyntaxNode,
-}
-impl std::fmt::Display for FnPointerType {
-    fn fmt(&self, f: &mut std::fmt::Formatter) -> std::fmt::Result {
-        std::fmt::Display::fmt(self.syntax(), f)
-    }
-}
-impl AstNode for FnPointerType {
-    fn can_cast(kind: SyntaxKind) -> bool {
-        match kind {
-            FN_POINTER_TYPE => true,
-            _ => false,
-        }
-    }
-    fn cast(syntax: SyntaxNode) -> Option<Self> {
-        if Self::can_cast(syntax.kind()) {
-            Some(Self { syntax })
-        } else {
-            None
-        }
-    }
-    fn syntax(&self) -> &SyntaxNode {
-        &self.syntax
-    }
-}
-impl FnPointerType {
-    pub fn param_list(&self) -> Option<ParamList> {
-        AstChildren::new(&self.syntax).next()
-    }
-    pub fn ret_type(&self) -> Option<RetType> {
-        AstChildren::new(&self.syntax).next()
-    }
-}
-#[derive(Debug, Clone, PartialEq, Eq, Hash)]
-pub struct ForType {
-    pub(crate) syntax: SyntaxNode,
-}
-impl std::fmt::Display for ForType {
-    fn fmt(&self, f: &mut std::fmt::Formatter) -> std::fmt::Result {
-        std::fmt::Display::fmt(self.syntax(), f)
-    }
-}
-impl AstNode for ForType {
-    fn can_cast(kind: SyntaxKind) -> bool {
-        match kind {
-            FOR_TYPE => true,
-            _ => false,
-        }
-    }
-    fn cast(syntax: SyntaxNode) -> Option<Self> {
-        if Self::can_cast(syntax.kind()) {
-            Some(Self { syntax })
-        } else {
-            None
-        }
-    }
-    fn syntax(&self) -> &SyntaxNode {
-        &self.syntax
-    }
-}
-impl ForType {
-    pub fn type_ref(&self) -> Option<TypeRef> {
-        AstChildren::new(&self.syntax).next()
-    }
-}
-#[derive(Debug, Clone, PartialEq, Eq, Hash)]
-pub struct ImplTraitType {
-    pub(crate) syntax: SyntaxNode,
-}
-impl std::fmt::Display for ImplTraitType {
-    fn fmt(&self, f: &mut std::fmt::Formatter) -> std::fmt::Result {
-        std::fmt::Display::fmt(self.syntax(), f)
-    }
-}
-impl AstNode for ImplTraitType {
-    fn can_cast(kind: SyntaxKind) -> bool {
-        match kind {
-            IMPL_TRAIT_TYPE => true,
-            _ => false,
-        }
-    }
-    fn cast(syntax: SyntaxNode) -> Option<Self> {
-        if Self::can_cast(syntax.kind()) {
-            Some(Self { syntax })
-        } else {
-            None
-        }
-    }
-    fn syntax(&self) -> &SyntaxNode {
-        &self.syntax
-    }
-}
-impl ast::TypeBoundsOwner for ImplTraitType {}
-impl ImplTraitType {}
-#[derive(Debug, Clone, PartialEq, Eq, Hash)]
-pub struct DynTraitType {
-    pub(crate) syntax: SyntaxNode,
-}
-impl std::fmt::Display for DynTraitType {
-    fn fmt(&self, f: &mut std::fmt::Formatter) -> std::fmt::Result {
-        std::fmt::Display::fmt(self.syntax(), f)
-    }
-}
-impl AstNode for DynTraitType {
-    fn can_cast(kind: SyntaxKind) -> bool {
-        match kind {
-            DYN_TRAIT_TYPE => true,
-            _ => false,
-        }
-    }
-    fn cast(syntax: SyntaxNode) -> Option<Self> {
-        if Self::can_cast(syntax.kind()) {
-            Some(Self { syntax })
-        } else {
-            None
-        }
-    }
-    fn syntax(&self) -> &SyntaxNode {
-        &self.syntax
-    }
-}
-impl ast::TypeBoundsOwner for DynTraitType {}
-impl DynTraitType {}
-#[derive(Debug, Clone, PartialEq, Eq, Hash)]
-pub struct TupleExpr {
-    pub(crate) syntax: SyntaxNode,
-}
-impl std::fmt::Display for TupleExpr {
-    fn fmt(&self, f: &mut std::fmt::Formatter) -> std::fmt::Result {
-        std::fmt::Display::fmt(self.syntax(), f)
-    }
-}
-impl AstNode for TupleExpr {
-    fn can_cast(kind: SyntaxKind) -> bool {
-        match kind {
-            TUPLE_EXPR => true,
-            _ => false,
-        }
-    }
-    fn cast(syntax: SyntaxNode) -> Option<Self> {
-        if Self::can_cast(syntax.kind()) {
-            Some(Self { syntax })
-        } else {
-            None
-        }
-    }
-    fn syntax(&self) -> &SyntaxNode {
-        &self.syntax
-    }
-}
-impl TupleExpr {
-    pub fn exprs(&self) -> AstChildren<Expr> {
-        AstChildren::new(&self.syntax)
-    }
-}
-#[derive(Debug, Clone, PartialEq, Eq, Hash)]
-pub struct ArrayExpr {
-    pub(crate) syntax: SyntaxNode,
-}
-impl std::fmt::Display for ArrayExpr {
-    fn fmt(&self, f: &mut std::fmt::Formatter) -> std::fmt::Result {
-        std::fmt::Display::fmt(self.syntax(), f)
-    }
-}
-impl AstNode for ArrayExpr {
-    fn can_cast(kind: SyntaxKind) -> bool {
-        match kind {
-            ARRAY_EXPR => true,
-            _ => false,
-        }
-    }
-    fn cast(syntax: SyntaxNode) -> Option<Self> {
-        if Self::can_cast(syntax.kind()) {
-            Some(Self { syntax })
-        } else {
-            None
-        }
-    }
-    fn syntax(&self) -> &SyntaxNode {
-        &self.syntax
-    }
-}
-impl ArrayExpr {
-    pub fn exprs(&self) -> AstChildren<Expr> {
-        AstChildren::new(&self.syntax)
-    }
-}
-#[derive(Debug, Clone, PartialEq, Eq, Hash)]
-pub struct ParenExpr {
-    pub(crate) syntax: SyntaxNode,
-}
-impl std::fmt::Display for ParenExpr {
-    fn fmt(&self, f: &mut std::fmt::Formatter) -> std::fmt::Result {
-        std::fmt::Display::fmt(self.syntax(), f)
-    }
-}
-impl AstNode for ParenExpr {
-    fn can_cast(kind: SyntaxKind) -> bool {
-        match kind {
-            PAREN_EXPR => true,
-            _ => false,
-        }
-    }
-    fn cast(syntax: SyntaxNode) -> Option<Self> {
-        if Self::can_cast(syntax.kind()) {
-            Some(Self { syntax })
-        } else {
-            None
-        }
-    }
-    fn syntax(&self) -> &SyntaxNode {
-        &self.syntax
-    }
-}
-impl ParenExpr {
-    pub fn expr(&self) -> Option<Expr> {
-        AstChildren::new(&self.syntax).next()
-    }
-}
-#[derive(Debug, Clone, PartialEq, Eq, Hash)]
-pub struct PathExpr {
-    pub(crate) syntax: SyntaxNode,
-}
-impl std::fmt::Display for PathExpr {
-    fn fmt(&self, f: &mut std::fmt::Formatter) -> std::fmt::Result {
-        std::fmt::Display::fmt(self.syntax(), f)
-    }
-}
-impl AstNode for PathExpr {
-    fn can_cast(kind: SyntaxKind) -> bool {
-        match kind {
-            PATH_EXPR => true,
-            _ => false,
-        }
-    }
-    fn cast(syntax: SyntaxNode) -> Option<Self> {
-        if Self::can_cast(syntax.kind()) {
-            Some(Self { syntax })
-        } else {
-            None
-        }
-    }
-    fn syntax(&self) -> &SyntaxNode {
-        &self.syntax
-    }
-}
-impl PathExpr {
-    pub fn path(&self) -> Option<Path> {
-        AstChildren::new(&self.syntax).next()
-    }
-}
-#[derive(Debug, Clone, PartialEq, Eq, Hash)]
-pub struct LambdaExpr {
-    pub(crate) syntax: SyntaxNode,
-}
-impl std::fmt::Display for LambdaExpr {
-    fn fmt(&self, f: &mut std::fmt::Formatter) -> std::fmt::Result {
-        std::fmt::Display::fmt(self.syntax(), f)
-    }
-}
-impl AstNode for LambdaExpr {
-    fn can_cast(kind: SyntaxKind) -> bool {
-        match kind {
-            LAMBDA_EXPR => true,
-            _ => false,
-        }
-    }
-    fn cast(syntax: SyntaxNode) -> Option<Self> {
-        if Self::can_cast(syntax.kind()) {
-            Some(Self { syntax })
-        } else {
-            None
-        }
-    }
-    fn syntax(&self) -> &SyntaxNode {
-        &self.syntax
-    }
-}
-impl LambdaExpr {
-    pub fn param_list(&self) -> Option<ParamList> {
-        AstChildren::new(&self.syntax).next()
-    }
-    pub fn ret_type(&self) -> Option<RetType> {
-        AstChildren::new(&self.syntax).next()
-    }
-    pub fn body(&self) -> Option<Expr> {
-        AstChildren::new(&self.syntax).next()
-    }
-}
-#[derive(Debug, Clone, PartialEq, Eq, Hash)]
-pub struct IfExpr {
-    pub(crate) syntax: SyntaxNode,
-}
-impl std::fmt::Display for IfExpr {
-    fn fmt(&self, f: &mut std::fmt::Formatter) -> std::fmt::Result {
-        std::fmt::Display::fmt(self.syntax(), f)
-    }
-}
-impl AstNode for IfExpr {
-    fn can_cast(kind: SyntaxKind) -> bool {
-        match kind {
-            IF_EXPR => true,
-            _ => false,
-        }
-    }
-    fn cast(syntax: SyntaxNode) -> Option<Self> {
-        if Self::can_cast(syntax.kind()) {
-            Some(Self { syntax })
-        } else {
-            None
-        }
-    }
-    fn syntax(&self) -> &SyntaxNode {
-        &self.syntax
-    }
-}
-impl IfExpr {
-    pub fn condition(&self) -> Option<Condition> {
-        AstChildren::new(&self.syntax).next()
-    }
-}
-#[derive(Debug, Clone, PartialEq, Eq, Hash)]
-pub struct LoopExpr {
-    pub(crate) syntax: SyntaxNode,
-}
-impl std::fmt::Display for LoopExpr {
-    fn fmt(&self, f: &mut std::fmt::Formatter) -> std::fmt::Result {
-        std::fmt::Display::fmt(self.syntax(), f)
-    }
-}
-impl AstNode for LoopExpr {
-    fn can_cast(kind: SyntaxKind) -> bool {
-        match kind {
-            LOOP_EXPR => true,
-            _ => false,
-        }
-    }
-    fn cast(syntax: SyntaxNode) -> Option<Self> {
-        if Self::can_cast(syntax.kind()) {
-            Some(Self { syntax })
-        } else {
-            None
-        }
-    }
-    fn syntax(&self) -> &SyntaxNode {
-        &self.syntax
-    }
-}
-impl ast::LoopBodyOwner for LoopExpr {}
-impl LoopExpr {}
-#[derive(Debug, Clone, PartialEq, Eq, Hash)]
-pub struct TryBlockExpr {
-    pub(crate) syntax: SyntaxNode,
-}
-impl std::fmt::Display for TryBlockExpr {
-    fn fmt(&self, f: &mut std::fmt::Formatter) -> std::fmt::Result {
-        std::fmt::Display::fmt(self.syntax(), f)
-    }
-}
-impl AstNode for TryBlockExpr {
-    fn can_cast(kind: SyntaxKind) -> bool {
-        match kind {
-            TRY_BLOCK_EXPR => true,
-            _ => false,
-        }
-    }
-    fn cast(syntax: SyntaxNode) -> Option<Self> {
-        if Self::can_cast(syntax.kind()) {
-            Some(Self { syntax })
-        } else {
-            None
-        }
-    }
-    fn syntax(&self) -> &SyntaxNode {
-        &self.syntax
-    }
-}
-impl TryBlockExpr {
-    pub fn body(&self) -> Option<BlockExpr> {
-        AstChildren::new(&self.syntax).next()
-    }
-}
-#[derive(Debug, Clone, PartialEq, Eq, Hash)]
-pub struct ForExpr {
-    pub(crate) syntax: SyntaxNode,
-}
-impl std::fmt::Display for ForExpr {
-    fn fmt(&self, f: &mut std::fmt::Formatter) -> std::fmt::Result {
-        std::fmt::Display::fmt(self.syntax(), f)
-    }
-}
-impl AstNode for ForExpr {
-    fn can_cast(kind: SyntaxKind) -> bool {
-        match kind {
-            FOR_EXPR => true,
-            _ => false,
-        }
-    }
-    fn cast(syntax: SyntaxNode) -> Option<Self> {
-        if Self::can_cast(syntax.kind()) {
-            Some(Self { syntax })
-        } else {
-            None
-        }
-    }
-    fn syntax(&self) -> &SyntaxNode {
-        &self.syntax
-    }
-}
-impl ast::LoopBodyOwner for ForExpr {}
-impl ForExpr {
-    pub fn pat(&self) -> Option<Pat> {
-        AstChildren::new(&self.syntax).next()
-    }
-    pub fn iterable(&self) -> Option<Expr> {
-        AstChildren::new(&self.syntax).next()
-    }
-}
-#[derive(Debug, Clone, PartialEq, Eq, Hash)]
-pub struct WhileExpr {
-    pub(crate) syntax: SyntaxNode,
-}
-impl std::fmt::Display for WhileExpr {
-    fn fmt(&self, f: &mut std::fmt::Formatter) -> std::fmt::Result {
-        std::fmt::Display::fmt(self.syntax(), f)
-    }
-}
-impl AstNode for WhileExpr {
-    fn can_cast(kind: SyntaxKind) -> bool {
-        match kind {
-            WHILE_EXPR => true,
-            _ => false,
-        }
-    }
-    fn cast(syntax: SyntaxNode) -> Option<Self> {
-        if Self::can_cast(syntax.kind()) {
-            Some(Self { syntax })
-        } else {
-            None
-        }
-    }
-    fn syntax(&self) -> &SyntaxNode {
-        &self.syntax
-    }
-}
-impl ast::LoopBodyOwner for WhileExpr {}
-impl WhileExpr {
-    pub fn condition(&self) -> Option<Condition> {
-        AstChildren::new(&self.syntax).next()
-    }
-}
-#[derive(Debug, Clone, PartialEq, Eq, Hash)]
-pub struct ContinueExpr {
-    pub(crate) syntax: SyntaxNode,
-}
-impl std::fmt::Display for ContinueExpr {
-    fn fmt(&self, f: &mut std::fmt::Formatter) -> std::fmt::Result {
-        std::fmt::Display::fmt(self.syntax(), f)
-    }
-}
-impl AstNode for ContinueExpr {
-    fn can_cast(kind: SyntaxKind) -> bool {
-        match kind {
-            CONTINUE_EXPR => true,
-            _ => false,
-        }
-    }
-    fn cast(syntax: SyntaxNode) -> Option<Self> {
-        if Self::can_cast(syntax.kind()) {
-            Some(Self { syntax })
-        } else {
-            None
-        }
-    }
-    fn syntax(&self) -> &SyntaxNode {
-        &self.syntax
-    }
-}
-impl ContinueExpr {}
-#[derive(Debug, Clone, PartialEq, Eq, Hash)]
-pub struct BreakExpr {
-    pub(crate) syntax: SyntaxNode,
-}
-impl std::fmt::Display for BreakExpr {
-    fn fmt(&self, f: &mut std::fmt::Formatter) -> std::fmt::Result {
-        std::fmt::Display::fmt(self.syntax(), f)
-    }
-}
-impl AstNode for BreakExpr {
-    fn can_cast(kind: SyntaxKind) -> bool {
-        match kind {
-            BREAK_EXPR => true,
-            _ => false,
-        }
-    }
-    fn cast(syntax: SyntaxNode) -> Option<Self> {
-        if Self::can_cast(syntax.kind()) {
-            Some(Self { syntax })
-        } else {
-            None
-        }
-    }
-    fn syntax(&self) -> &SyntaxNode {
-        &self.syntax
-    }
-}
-impl BreakExpr {
-    pub fn expr(&self) -> Option<Expr> {
-        AstChildren::new(&self.syntax).next()
-    }
-}
-#[derive(Debug, Clone, PartialEq, Eq, Hash)]
-pub struct Label {
-    pub(crate) syntax: SyntaxNode,
-}
-impl std::fmt::Display for Label {
-    fn fmt(&self, f: &mut std::fmt::Formatter) -> std::fmt::Result {
-        std::fmt::Display::fmt(self.syntax(), f)
-    }
-}
-impl AstNode for Label {
-    fn can_cast(kind: SyntaxKind) -> bool {
-        match kind {
-            LABEL => true,
-            _ => false,
-        }
-    }
-    fn cast(syntax: SyntaxNode) -> Option<Self> {
-        if Self::can_cast(syntax.kind()) {
-            Some(Self { syntax })
-        } else {
-            None
-        }
-    }
-    fn syntax(&self) -> &SyntaxNode {
-        &self.syntax
-    }
-}
-impl Label {}
-#[derive(Debug, Clone, PartialEq, Eq, Hash)]
-pub struct BlockExpr {
-    pub(crate) syntax: SyntaxNode,
-}
-impl std::fmt::Display for BlockExpr {
-    fn fmt(&self, f: &mut std::fmt::Formatter) -> std::fmt::Result {
-        std::fmt::Display::fmt(self.syntax(), f)
-    }
-}
-impl AstNode for BlockExpr {
-    fn can_cast(kind: SyntaxKind) -> bool {
-        match kind {
-            BLOCK_EXPR => true,
-            _ => false,
-        }
-    }
-    fn cast(syntax: SyntaxNode) -> Option<Self> {
-        if Self::can_cast(syntax.kind()) {
-            Some(Self { syntax })
-        } else {
-            None
-        }
-    }
-    fn syntax(&self) -> &SyntaxNode {
-        &self.syntax
-    }
-}
-impl BlockExpr {
-    pub fn block(&self) -> Option<Block> {
-        AstChildren::new(&self.syntax).next()
-    }
-}
-#[derive(Debug, Clone, PartialEq, Eq, Hash)]
-pub struct ReturnExpr {
-    pub(crate) syntax: SyntaxNode,
-}
-impl std::fmt::Display for ReturnExpr {
-    fn fmt(&self, f: &mut std::fmt::Formatter) -> std::fmt::Result {
-        std::fmt::Display::fmt(self.syntax(), f)
-    }
-}
-impl AstNode for ReturnExpr {
-    fn can_cast(kind: SyntaxKind) -> bool {
-        match kind {
-            RETURN_EXPR => true,
-            _ => false,
-        }
-    }
-    fn cast(syntax: SyntaxNode) -> Option<Self> {
-        if Self::can_cast(syntax.kind()) {
-            Some(Self { syntax })
-        } else {
-            None
-        }
-    }
-    fn syntax(&self) -> &SyntaxNode {
-        &self.syntax
-    }
-}
-impl ReturnExpr {
-    pub fn expr(&self) -> Option<Expr> {
-        AstChildren::new(&self.syntax).next()
-    }
-}
-#[derive(Debug, Clone, PartialEq, Eq, Hash)]
-pub struct CallExpr {
-    pub(crate) syntax: SyntaxNode,
-}
-impl std::fmt::Display for CallExpr {
-    fn fmt(&self, f: &mut std::fmt::Formatter) -> std::fmt::Result {
-        std::fmt::Display::fmt(self.syntax(), f)
-    }
-}
-impl AstNode for CallExpr {
-    fn can_cast(kind: SyntaxKind) -> bool {
-        match kind {
-            CALL_EXPR => true,
-            _ => false,
-        }
-    }
-    fn cast(syntax: SyntaxNode) -> Option<Self> {
-        if Self::can_cast(syntax.kind()) {
-            Some(Self { syntax })
-        } else {
-            None
-        }
-    }
-    fn syntax(&self) -> &SyntaxNode {
-        &self.syntax
-    }
-}
-impl ast::ArgListOwner for CallExpr {}
-impl CallExpr {
-    pub fn expr(&self) -> Option<Expr> {
-        AstChildren::new(&self.syntax).next()
-    }
-}
-#[derive(Debug, Clone, PartialEq, Eq, Hash)]
-pub struct MethodCallExpr {
-    pub(crate) syntax: SyntaxNode,
-}
-impl std::fmt::Display for MethodCallExpr {
-    fn fmt(&self, f: &mut std::fmt::Formatter) -> std::fmt::Result {
-        std::fmt::Display::fmt(self.syntax(), f)
-    }
-}
-impl AstNode for MethodCallExpr {
-    fn can_cast(kind: SyntaxKind) -> bool {
-        match kind {
-            METHOD_CALL_EXPR => true,
-            _ => false,
-        }
-    }
-    fn cast(syntax: SyntaxNode) -> Option<Self> {
-        if Self::can_cast(syntax.kind()) {
-            Some(Self { syntax })
-        } else {
-            None
-        }
-    }
-    fn syntax(&self) -> &SyntaxNode {
-        &self.syntax
-    }
-}
-impl ast::ArgListOwner for MethodCallExpr {}
-impl MethodCallExpr {
-    pub fn expr(&self) -> Option<Expr> {
-        AstChildren::new(&self.syntax).next()
-    }
-    pub fn name_ref(&self) -> Option<NameRef> {
-        AstChildren::new(&self.syntax).next()
-    }
-    pub fn type_arg_list(&self) -> Option<TypeArgList> {
-        AstChildren::new(&self.syntax).next()
-    }
-}
-#[derive(Debug, Clone, PartialEq, Eq, Hash)]
-pub struct IndexExpr {
-    pub(crate) syntax: SyntaxNode,
-}
-impl std::fmt::Display for IndexExpr {
-    fn fmt(&self, f: &mut std::fmt::Formatter) -> std::fmt::Result {
-        std::fmt::Display::fmt(self.syntax(), f)
-    }
-}
-impl AstNode for IndexExpr {
-    fn can_cast(kind: SyntaxKind) -> bool {
-        match kind {
-            INDEX_EXPR => true,
-            _ => false,
-        }
-    }
-    fn cast(syntax: SyntaxNode) -> Option<Self> {
-        if Self::can_cast(syntax.kind()) {
-            Some(Self { syntax })
-        } else {
-            None
-        }
-    }
-    fn syntax(&self) -> &SyntaxNode {
-        &self.syntax
-    }
-}
-impl IndexExpr {}
-#[derive(Debug, Clone, PartialEq, Eq, Hash)]
-pub struct FieldExpr {
-    pub(crate) syntax: SyntaxNode,
-}
-impl std::fmt::Display for FieldExpr {
-    fn fmt(&self, f: &mut std::fmt::Formatter) -> std::fmt::Result {
-        std::fmt::Display::fmt(self.syntax(), f)
-    }
-}
-impl AstNode for FieldExpr {
-    fn can_cast(kind: SyntaxKind) -> bool {
-        match kind {
-            FIELD_EXPR => true,
-            _ => false,
-        }
-    }
-    fn cast(syntax: SyntaxNode) -> Option<Self> {
-        if Self::can_cast(syntax.kind()) {
-            Some(Self { syntax })
-        } else {
-            None
-        }
-    }
-    fn syntax(&self) -> &SyntaxNode {
-        &self.syntax
-    }
-}
-impl FieldExpr {
-    pub fn expr(&self) -> Option<Expr> {
-        AstChildren::new(&self.syntax).next()
-    }
-    pub fn name_ref(&self) -> Option<NameRef> {
-        AstChildren::new(&self.syntax).next()
-    }
-}
-#[derive(Debug, Clone, PartialEq, Eq, Hash)]
-pub struct AwaitExpr {
-    pub(crate) syntax: SyntaxNode,
-}
-impl std::fmt::Display for AwaitExpr {
-    fn fmt(&self, f: &mut std::fmt::Formatter) -> std::fmt::Result {
-        std::fmt::Display::fmt(self.syntax(), f)
-    }
-}
-impl AstNode for AwaitExpr {
-    fn can_cast(kind: SyntaxKind) -> bool {
-        match kind {
-            AWAIT_EXPR => true,
-            _ => false,
-        }
-    }
-    fn cast(syntax: SyntaxNode) -> Option<Self> {
-        if Self::can_cast(syntax.kind()) {
-            Some(Self { syntax })
-        } else {
-            None
-        }
-    }
-    fn syntax(&self) -> &SyntaxNode {
-        &self.syntax
-    }
-}
-impl AwaitExpr {
-    pub fn expr(&self) -> Option<Expr> {
-        AstChildren::new(&self.syntax).next()
-    }
-}
-#[derive(Debug, Clone, PartialEq, Eq, Hash)]
-pub struct TryExpr {
-    pub(crate) syntax: SyntaxNode,
-}
-impl std::fmt::Display for TryExpr {
-    fn fmt(&self, f: &mut std::fmt::Formatter) -> std::fmt::Result {
-        std::fmt::Display::fmt(self.syntax(), f)
-    }
-}
-impl AstNode for TryExpr {
-    fn can_cast(kind: SyntaxKind) -> bool {
-        match kind {
-            TRY_EXPR => true,
-            _ => false,
-        }
-    }
-    fn cast(syntax: SyntaxNode) -> Option<Self> {
-        if Self::can_cast(syntax.kind()) {
-            Some(Self { syntax })
-        } else {
-            None
-        }
-    }
-    fn syntax(&self) -> &SyntaxNode {
-        &self.syntax
-    }
-}
-impl TryExpr {
-    pub fn expr(&self) -> Option<Expr> {
-        AstChildren::new(&self.syntax).next()
-    }
-}
-#[derive(Debug, Clone, PartialEq, Eq, Hash)]
-pub struct CastExpr {
-    pub(crate) syntax: SyntaxNode,
-}
-impl std::fmt::Display for CastExpr {
-    fn fmt(&self, f: &mut std::fmt::Formatter) -> std::fmt::Result {
-        std::fmt::Display::fmt(self.syntax(), f)
-    }
-}
-impl AstNode for CastExpr {
-    fn can_cast(kind: SyntaxKind) -> bool {
-        match kind {
-            CAST_EXPR => true,
-            _ => false,
-        }
-    }
-    fn cast(syntax: SyntaxNode) -> Option<Self> {
-        if Self::can_cast(syntax.kind()) {
-            Some(Self { syntax })
-        } else {
-            None
-        }
-    }
-    fn syntax(&self) -> &SyntaxNode {
-        &self.syntax
-    }
-}
-impl CastExpr {
-    pub fn expr(&self) -> Option<Expr> {
-        AstChildren::new(&self.syntax).next()
-    }
-    pub fn type_ref(&self) -> Option<TypeRef> {
-        AstChildren::new(&self.syntax).next()
-    }
-}
-#[derive(Debug, Clone, PartialEq, Eq, Hash)]
-pub struct RefExpr {
-    pub(crate) syntax: SyntaxNode,
-}
-impl std::fmt::Display for RefExpr {
-    fn fmt(&self, f: &mut std::fmt::Formatter) -> std::fmt::Result {
-        std::fmt::Display::fmt(self.syntax(), f)
-    }
-}
-impl AstNode for RefExpr {
-    fn can_cast(kind: SyntaxKind) -> bool {
-        match kind {
-            REF_EXPR => true,
-            _ => false,
-        }
-    }
-    fn cast(syntax: SyntaxNode) -> Option<Self> {
-        if Self::can_cast(syntax.kind()) {
-            Some(Self { syntax })
-        } else {
-            None
-        }
-    }
-    fn syntax(&self) -> &SyntaxNode {
-        &self.syntax
-    }
-}
-impl RefExpr {
-    pub fn expr(&self) -> Option<Expr> {
-        AstChildren::new(&self.syntax).next()
-    }
-}
-#[derive(Debug, Clone, PartialEq, Eq, Hash)]
-pub struct PrefixExpr {
-    pub(crate) syntax: SyntaxNode,
-}
-impl std::fmt::Display for PrefixExpr {
-    fn fmt(&self, f: &mut std::fmt::Formatter) -> std::fmt::Result {
-        std::fmt::Display::fmt(self.syntax(), f)
-    }
-}
-impl AstNode for PrefixExpr {
-    fn can_cast(kind: SyntaxKind) -> bool {
-        match kind {
-            PREFIX_EXPR => true,
-            _ => false,
-        }
-    }
-    fn cast(syntax: SyntaxNode) -> Option<Self> {
-        if Self::can_cast(syntax.kind()) {
-            Some(Self { syntax })
-        } else {
-            None
-        }
-    }
-    fn syntax(&self) -> &SyntaxNode {
-        &self.syntax
-    }
-}
-impl PrefixExpr {
-    pub fn expr(&self) -> Option<Expr> {
-        AstChildren::new(&self.syntax).next()
-    }
-}
-#[derive(Debug, Clone, PartialEq, Eq, Hash)]
-pub struct BoxExpr {
-    pub(crate) syntax: SyntaxNode,
-}
-impl std::fmt::Display for BoxExpr {
-    fn fmt(&self, f: &mut std::fmt::Formatter) -> std::fmt::Result {
-        std::fmt::Display::fmt(self.syntax(), f)
-    }
-}
-impl AstNode for BoxExpr {
-    fn can_cast(kind: SyntaxKind) -> bool {
-        match kind {
-            BOX_EXPR => true,
-            _ => false,
-        }
-    }
-    fn cast(syntax: SyntaxNode) -> Option<Self> {
-        if Self::can_cast(syntax.kind()) {
-            Some(Self { syntax })
-        } else {
-            None
-        }
-    }
-    fn syntax(&self) -> &SyntaxNode {
-        &self.syntax
-    }
-}
-impl BoxExpr {
-    pub fn expr(&self) -> Option<Expr> {
-        AstChildren::new(&self.syntax).next()
-    }
-}
-#[derive(Debug, Clone, PartialEq, Eq, Hash)]
-pub struct RangeExpr {
-    pub(crate) syntax: SyntaxNode,
-}
-impl std::fmt::Display for RangeExpr {
-    fn fmt(&self, f: &mut std::fmt::Formatter) -> std::fmt::Result {
-        std::fmt::Display::fmt(self.syntax(), f)
-    }
-}
-impl AstNode for RangeExpr {
-    fn can_cast(kind: SyntaxKind) -> bool {
-        match kind {
-            RANGE_EXPR => true,
-            _ => false,
-        }
-    }
-    fn cast(syntax: SyntaxNode) -> Option<Self> {
-        if Self::can_cast(syntax.kind()) {
-            Some(Self { syntax })
-        } else {
-            None
-        }
-    }
-    fn syntax(&self) -> &SyntaxNode {
-        &self.syntax
-    }
-}
-impl RangeExpr {}
-#[derive(Debug, Clone, PartialEq, Eq, Hash)]
-pub struct BinExpr {
-    pub(crate) syntax: SyntaxNode,
-}
-impl std::fmt::Display for BinExpr {
-    fn fmt(&self, f: &mut std::fmt::Formatter) -> std::fmt::Result {
-        std::fmt::Display::fmt(self.syntax(), f)
-    }
-}
-impl AstNode for BinExpr {
-    fn can_cast(kind: SyntaxKind) -> bool {
-        match kind {
-            BIN_EXPR => true,
-            _ => false,
-        }
-    }
-    fn cast(syntax: SyntaxNode) -> Option<Self> {
-        if Self::can_cast(syntax.kind()) {
-            Some(Self { syntax })
-        } else {
-            None
-        }
-    }
-    fn syntax(&self) -> &SyntaxNode {
-        &self.syntax
-    }
-}
-impl BinExpr {}
-#[derive(Debug, Clone, PartialEq, Eq, Hash)]
-pub struct Literal {
-    pub(crate) syntax: SyntaxNode,
-}
-impl std::fmt::Display for Literal {
-    fn fmt(&self, f: &mut std::fmt::Formatter) -> std::fmt::Result {
-        std::fmt::Display::fmt(self.syntax(), f)
-    }
-}
-impl AstNode for Literal {
-    fn can_cast(kind: SyntaxKind) -> bool {
-        match kind {
-            LITERAL => true,
-            _ => false,
-        }
-    }
-    fn cast(syntax: SyntaxNode) -> Option<Self> {
-        if Self::can_cast(syntax.kind()) {
-            Some(Self { syntax })
-        } else {
-            None
-        }
-    }
-    fn syntax(&self) -> &SyntaxNode {
-        &self.syntax
-    }
-}
-impl Literal {}
-#[derive(Debug, Clone, PartialEq, Eq, Hash)]
-pub struct MatchExpr {
-    pub(crate) syntax: SyntaxNode,
-}
-impl std::fmt::Display for MatchExpr {
-    fn fmt(&self, f: &mut std::fmt::Formatter) -> std::fmt::Result {
-        std::fmt::Display::fmt(self.syntax(), f)
-    }
-}
-impl AstNode for MatchExpr {
-    fn can_cast(kind: SyntaxKind) -> bool {
-        match kind {
-            MATCH_EXPR => true,
-            _ => false,
-        }
-    }
-    fn cast(syntax: SyntaxNode) -> Option<Self> {
-        if Self::can_cast(syntax.kind()) {
-            Some(Self { syntax })
-        } else {
-            None
-        }
-    }
-    fn syntax(&self) -> &SyntaxNode {
-        &self.syntax
-    }
-}
-impl MatchExpr {
-    pub fn expr(&self) -> Option<Expr> {
-        AstChildren::new(&self.syntax).next()
-    }
-    pub fn match_arm_list(&self) -> Option<MatchArmList> {
-        AstChildren::new(&self.syntax).next()
-    }
-}
-#[derive(Debug, Clone, PartialEq, Eq, Hash)]
-pub struct MatchArmList {
-    pub(crate) syntax: SyntaxNode,
-}
-impl std::fmt::Display for MatchArmList {
-    fn fmt(&self, f: &mut std::fmt::Formatter) -> std::fmt::Result {
-        std::fmt::Display::fmt(self.syntax(), f)
-    }
-}
-impl AstNode for MatchArmList {
-    fn can_cast(kind: SyntaxKind) -> bool {
-        match kind {
-            MATCH_ARM_LIST => true,
-            _ => false,
-        }
-    }
-    fn cast(syntax: SyntaxNode) -> Option<Self> {
-        if Self::can_cast(syntax.kind()) {
-            Some(Self { syntax })
-        } else {
-            None
-        }
-    }
-    fn syntax(&self) -> &SyntaxNode {
-        &self.syntax
-    }
-}
-impl ast::AttrsOwner for MatchArmList {}
-impl MatchArmList {
-    pub fn arms(&self) -> AstChildren<MatchArm> {
-        AstChildren::new(&self.syntax)
-    }
-}
-#[derive(Debug, Clone, PartialEq, Eq, Hash)]
-pub struct MatchArm {
-    pub(crate) syntax: SyntaxNode,
-}
-impl std::fmt::Display for MatchArm {
-    fn fmt(&self, f: &mut std::fmt::Formatter) -> std::fmt::Result {
-        std::fmt::Display::fmt(self.syntax(), f)
-    }
-}
-impl AstNode for MatchArm {
-    fn can_cast(kind: SyntaxKind) -> bool {
-        match kind {
-            MATCH_ARM => true,
-            _ => false,
-        }
-    }
-    fn cast(syntax: SyntaxNode) -> Option<Self> {
-        if Self::can_cast(syntax.kind()) {
-            Some(Self { syntax })
-        } else {
-            None
-        }
-    }
-    fn syntax(&self) -> &SyntaxNode {
-        &self.syntax
-    }
-}
-impl ast::AttrsOwner for MatchArm {}
-impl MatchArm {
-    pub fn pat(&self) -> Option<Pat> {
-        AstChildren::new(&self.syntax).next()
-    }
-    pub fn guard(&self) -> Option<MatchGuard> {
-        AstChildren::new(&self.syntax).next()
-    }
-    pub fn expr(&self) -> Option<Expr> {
-        AstChildren::new(&self.syntax).next()
-    }
-}
-#[derive(Debug, Clone, PartialEq, Eq, Hash)]
-pub struct MatchGuard {
-    pub(crate) syntax: SyntaxNode,
-}
-impl std::fmt::Display for MatchGuard {
-    fn fmt(&self, f: &mut std::fmt::Formatter) -> std::fmt::Result {
-        std::fmt::Display::fmt(self.syntax(), f)
-    }
-}
-impl AstNode for MatchGuard {
-    fn can_cast(kind: SyntaxKind) -> bool {
-        match kind {
-            MATCH_GUARD => true,
-            _ => false,
-        }
-    }
-    fn cast(syntax: SyntaxNode) -> Option<Self> {
-        if Self::can_cast(syntax.kind()) {
-            Some(Self { syntax })
-        } else {
-            None
-        }
-    }
-    fn syntax(&self) -> &SyntaxNode {
-        &self.syntax
-    }
-}
-impl MatchGuard {
-    pub fn expr(&self) -> Option<Expr> {
-        AstChildren::new(&self.syntax).next()
-    }
-}
-#[derive(Debug, Clone, PartialEq, Eq, Hash)]
-pub struct RecordLit {
-    pub(crate) syntax: SyntaxNode,
-}
-impl std::fmt::Display for RecordLit {
-    fn fmt(&self, f: &mut std::fmt::Formatter) -> std::fmt::Result {
-        std::fmt::Display::fmt(self.syntax(), f)
-    }
-}
-impl AstNode for RecordLit {
-    fn can_cast(kind: SyntaxKind) -> bool {
-        match kind {
-            RECORD_LIT => true,
-            _ => false,
-        }
-    }
-    fn cast(syntax: SyntaxNode) -> Option<Self> {
-        if Self::can_cast(syntax.kind()) {
-            Some(Self { syntax })
-        } else {
-            None
-        }
-    }
-    fn syntax(&self) -> &SyntaxNode {
-        &self.syntax
-    }
-}
-impl RecordLit {
-    pub fn path(&self) -> Option<Path> {
-        AstChildren::new(&self.syntax).next()
-    }
-    pub fn record_field_list(&self) -> Option<RecordFieldList> {
-        AstChildren::new(&self.syntax).next()
-    }
-}
-#[derive(Debug, Clone, PartialEq, Eq, Hash)]
-pub struct RecordFieldList {
-    pub(crate) syntax: SyntaxNode,
-}
-impl std::fmt::Display for RecordFieldList {
-    fn fmt(&self, f: &mut std::fmt::Formatter) -> std::fmt::Result {
-        std::fmt::Display::fmt(self.syntax(), f)
-    }
-}
-impl AstNode for RecordFieldList {
-    fn can_cast(kind: SyntaxKind) -> bool {
-        match kind {
-            RECORD_FIELD_LIST => true,
-            _ => false,
-        }
-    }
-    fn cast(syntax: SyntaxNode) -> Option<Self> {
-        if Self::can_cast(syntax.kind()) {
-            Some(Self { syntax })
-        } else {
-            None
-        }
-    }
-    fn syntax(&self) -> &SyntaxNode {
-        &self.syntax
-    }
-}
-impl RecordFieldList {
-    pub fn fields(&self) -> AstChildren<RecordField> {
-        AstChildren::new(&self.syntax)
-    }
-    pub fn spread(&self) -> Option<Expr> {
-        AstChildren::new(&self.syntax).next()
-    }
-}
-#[derive(Debug, Clone, PartialEq, Eq, Hash)]
-pub struct RecordField {
-    pub(crate) syntax: SyntaxNode,
-}
-impl ast::AttrsOwner for RecordField {}
-impl std::fmt::Display for RecordField {
-    fn fmt(&self, f: &mut std::fmt::Formatter) -> std::fmt::Result {
-        std::fmt::Display::fmt(self.syntax(), f)
-    }
-}
-impl AstNode for RecordField {
-    fn can_cast(kind: SyntaxKind) -> bool {
-        match kind {
-            RECORD_FIELD => true,
-            _ => false,
-        }
-    }
-    fn cast(syntax: SyntaxNode) -> Option<Self> {
-        if Self::can_cast(syntax.kind()) {
-            Some(Self { syntax })
-        } else {
-            None
-        }
-    }
-    fn syntax(&self) -> &SyntaxNode {
-        &self.syntax
-    }
-}
-impl RecordField {
-    pub fn name_ref(&self) -> Option<NameRef> {
-        AstChildren::new(&self.syntax).next()
-    }
-    pub fn expr(&self) -> Option<Expr> {
-        AstChildren::new(&self.syntax).next()
-    }
-}
-#[derive(Debug, Clone, PartialEq, Eq, Hash)]
-pub struct OrPat {
-    pub(crate) syntax: SyntaxNode,
-}
-impl std::fmt::Display for OrPat {
-    fn fmt(&self, f: &mut std::fmt::Formatter) -> std::fmt::Result {
-        std::fmt::Display::fmt(self.syntax(), f)
-    }
-}
-impl AstNode for OrPat {
-    fn can_cast(kind: SyntaxKind) -> bool {
-        match kind {
-            OR_PAT => true,
-            _ => false,
-        }
-    }
-    fn cast(syntax: SyntaxNode) -> Option<Self> {
-        if Self::can_cast(syntax.kind()) {
-            Some(Self { syntax })
-        } else {
-            None
-        }
-    }
-    fn syntax(&self) -> &SyntaxNode {
-        &self.syntax
-    }
-}
-impl OrPat {
-    pub fn pats(&self) -> AstChildren<Pat> {
-        AstChildren::new(&self.syntax)
-    }
-}
-#[derive(Debug, Clone, PartialEq, Eq, Hash)]
-pub struct ParenPat {
-    pub(crate) syntax: SyntaxNode,
-}
-impl std::fmt::Display for ParenPat {
-    fn fmt(&self, f: &mut std::fmt::Formatter) -> std::fmt::Result {
-        std::fmt::Display::fmt(self.syntax(), f)
-    }
-}
-impl AstNode for ParenPat {
-    fn can_cast(kind: SyntaxKind) -> bool {
-        match kind {
-            PAREN_PAT => true,
-            _ => false,
-        }
-    }
-    fn cast(syntax: SyntaxNode) -> Option<Self> {
-        if Self::can_cast(syntax.kind()) {
-            Some(Self { syntax })
-        } else {
-            None
-        }
-    }
-    fn syntax(&self) -> &SyntaxNode {
-        &self.syntax
-    }
-}
-impl ParenPat {
-    pub fn pat(&self) -> Option<Pat> {
-        AstChildren::new(&self.syntax).next()
-    }
-}
-#[derive(Debug, Clone, PartialEq, Eq, Hash)]
-pub struct RefPat {
-    pub(crate) syntax: SyntaxNode,
-}
-impl std::fmt::Display for RefPat {
-    fn fmt(&self, f: &mut std::fmt::Formatter) -> std::fmt::Result {
-        std::fmt::Display::fmt(self.syntax(), f)
-    }
-}
-impl AstNode for RefPat {
-    fn can_cast(kind: SyntaxKind) -> bool {
-        match kind {
-            REF_PAT => true,
-            _ => false,
-        }
-    }
-    fn cast(syntax: SyntaxNode) -> Option<Self> {
-        if Self::can_cast(syntax.kind()) {
-            Some(Self { syntax })
-        } else {
-            None
-        }
-    }
-    fn syntax(&self) -> &SyntaxNode {
-        &self.syntax
-    }
-}
-impl RefPat {
-    pub fn pat(&self) -> Option<Pat> {
-        AstChildren::new(&self.syntax).next()
-    }
-}
-#[derive(Debug, Clone, PartialEq, Eq, Hash)]
-pub struct BoxPat {
-    pub(crate) syntax: SyntaxNode,
-}
-impl std::fmt::Display for BoxPat {
-    fn fmt(&self, f: &mut std::fmt::Formatter) -> std::fmt::Result {
-        std::fmt::Display::fmt(self.syntax(), f)
-    }
-}
-impl AstNode for BoxPat {
-    fn can_cast(kind: SyntaxKind) -> bool {
-        match kind {
-            BOX_PAT => true,
-            _ => false,
-        }
-    }
-    fn cast(syntax: SyntaxNode) -> Option<Self> {
-        if Self::can_cast(syntax.kind()) {
-            Some(Self { syntax })
-        } else {
-            None
-        }
-    }
-    fn syntax(&self) -> &SyntaxNode {
-        &self.syntax
-    }
-}
-impl BoxPat {
-    pub fn pat(&self) -> Option<Pat> {
-        AstChildren::new(&self.syntax).next()
-    }
-}
-#[derive(Debug, Clone, PartialEq, Eq, Hash)]
-pub struct BindPat {
-    pub(crate) syntax: SyntaxNode,
-}
-impl std::fmt::Display for BindPat {
-    fn fmt(&self, f: &mut std::fmt::Formatter) -> std::fmt::Result {
-        std::fmt::Display::fmt(self.syntax(), f)
-    }
-}
-impl AstNode for BindPat {
-    fn can_cast(kind: SyntaxKind) -> bool {
-        match kind {
-            BIND_PAT => true,
-            _ => false,
-        }
-    }
-    fn cast(syntax: SyntaxNode) -> Option<Self> {
-        if Self::can_cast(syntax.kind()) {
-            Some(Self { syntax })
-        } else {
-            None
-        }
-    }
-    fn syntax(&self) -> &SyntaxNode {
-        &self.syntax
-    }
-}
-impl ast::NameOwner for BindPat {}
-impl BindPat {
-    pub fn pat(&self) -> Option<Pat> {
-        AstChildren::new(&self.syntax).next()
-    }
-}
-#[derive(Debug, Clone, PartialEq, Eq, Hash)]
-pub struct PlaceholderPat {
-    pub(crate) syntax: SyntaxNode,
-}
-impl std::fmt::Display for PlaceholderPat {
-    fn fmt(&self, f: &mut std::fmt::Formatter) -> std::fmt::Result {
-        std::fmt::Display::fmt(self.syntax(), f)
-    }
-}
-impl AstNode for PlaceholderPat {
-    fn can_cast(kind: SyntaxKind) -> bool {
-        match kind {
-            PLACEHOLDER_PAT => true,
-            _ => false,
-        }
-    }
-    fn cast(syntax: SyntaxNode) -> Option<Self> {
-        if Self::can_cast(syntax.kind()) {
-            Some(Self { syntax })
-        } else {
-            None
-        }
-    }
-    fn syntax(&self) -> &SyntaxNode {
-        &self.syntax
-    }
-}
-impl PlaceholderPat {}
-#[derive(Debug, Clone, PartialEq, Eq, Hash)]
-pub struct DotDotPat {
-    pub(crate) syntax: SyntaxNode,
-}
-impl std::fmt::Display for DotDotPat {
-    fn fmt(&self, f: &mut std::fmt::Formatter) -> std::fmt::Result {
-        std::fmt::Display::fmt(self.syntax(), f)
-    }
-}
-impl AstNode for DotDotPat {
-    fn can_cast(kind: SyntaxKind) -> bool {
-        match kind {
-            DOT_DOT_PAT => true,
-            _ => false,
-        }
-    }
-    fn cast(syntax: SyntaxNode) -> Option<Self> {
-        if Self::can_cast(syntax.kind()) {
-            Some(Self { syntax })
-        } else {
-            None
-        }
-    }
-    fn syntax(&self) -> &SyntaxNode {
-        &self.syntax
-    }
-}
-impl DotDotPat {}
-#[derive(Debug, Clone, PartialEq, Eq, Hash)]
-pub struct PathPat {
-    pub(crate) syntax: SyntaxNode,
-}
-impl std::fmt::Display for PathPat {
-    fn fmt(&self, f: &mut std::fmt::Formatter) -> std::fmt::Result {
-        std::fmt::Display::fmt(self.syntax(), f)
-    }
-}
-impl AstNode for PathPat {
-    fn can_cast(kind: SyntaxKind) -> bool {
-        match kind {
-            PATH_PAT => true,
-            _ => false,
-        }
-    }
-    fn cast(syntax: SyntaxNode) -> Option<Self> {
-        if Self::can_cast(syntax.kind()) {
-            Some(Self { syntax })
-        } else {
-            None
-        }
-    }
-    fn syntax(&self) -> &SyntaxNode {
-        &self.syntax
-    }
-}
-impl PathPat {
-    pub fn path(&self) -> Option<Path> {
-        AstChildren::new(&self.syntax).next()
-    }
-}
-#[derive(Debug, Clone, PartialEq, Eq, Hash)]
-pub struct SlicePat {
-    pub(crate) syntax: SyntaxNode,
-}
-impl std::fmt::Display for SlicePat {
-    fn fmt(&self, f: &mut std::fmt::Formatter) -> std::fmt::Result {
-        std::fmt::Display::fmt(self.syntax(), f)
-    }
-}
-impl AstNode for SlicePat {
-    fn can_cast(kind: SyntaxKind) -> bool {
-        match kind {
-            SLICE_PAT => true,
-            _ => false,
-        }
-    }
-    fn cast(syntax: SyntaxNode) -> Option<Self> {
-        if Self::can_cast(syntax.kind()) {
-            Some(Self { syntax })
-        } else {
-            None
-        }
-    }
-    fn syntax(&self) -> &SyntaxNode {
-        &self.syntax
-    }
-}
-impl SlicePat {
-    pub fn args(&self) -> AstChildren<Pat> {
-        AstChildren::new(&self.syntax)
-    }
-}
-#[derive(Debug, Clone, PartialEq, Eq, Hash)]
-pub struct RangePat {
-    pub(crate) syntax: SyntaxNode,
-}
-impl std::fmt::Display for RangePat {
-    fn fmt(&self, f: &mut std::fmt::Formatter) -> std::fmt::Result {
-        std::fmt::Display::fmt(self.syntax(), f)
-    }
-}
-impl AstNode for RangePat {
-    fn can_cast(kind: SyntaxKind) -> bool {
-        match kind {
-            RANGE_PAT => true,
-            _ => false,
-        }
-    }
-    fn cast(syntax: SyntaxNode) -> Option<Self> {
-        if Self::can_cast(syntax.kind()) {
-            Some(Self { syntax })
-        } else {
-            None
-        }
-    }
-    fn syntax(&self) -> &SyntaxNode {
-        &self.syntax
-    }
-}
-impl RangePat {}
-#[derive(Debug, Clone, PartialEq, Eq, Hash)]
-pub struct LiteralPat {
-    pub(crate) syntax: SyntaxNode,
-}
-impl std::fmt::Display for LiteralPat {
-    fn fmt(&self, f: &mut std::fmt::Formatter) -> std::fmt::Result {
-        std::fmt::Display::fmt(self.syntax(), f)
-    }
-}
-impl AstNode for LiteralPat {
-    fn can_cast(kind: SyntaxKind) -> bool {
-        match kind {
-            LITERAL_PAT => true,
-            _ => false,
-        }
-    }
-    fn cast(syntax: SyntaxNode) -> Option<Self> {
-        if Self::can_cast(syntax.kind()) {
-            Some(Self { syntax })
-        } else {
-            None
-        }
-    }
-    fn syntax(&self) -> &SyntaxNode {
-        &self.syntax
-    }
-}
-impl LiteralPat {
-    pub fn literal(&self) -> Option<Literal> {
-        AstChildren::new(&self.syntax).next()
-    }
-}
-#[derive(Debug, Clone, PartialEq, Eq, Hash)]
-pub struct MacroPat {
-    pub(crate) syntax: SyntaxNode,
-}
-impl std::fmt::Display for MacroPat {
-    fn fmt(&self, f: &mut std::fmt::Formatter) -> std::fmt::Result {
-        std::fmt::Display::fmt(self.syntax(), f)
-    }
-}
-impl AstNode for MacroPat {
-    fn can_cast(kind: SyntaxKind) -> bool {
-        match kind {
-            MACRO_PAT => true,
-            _ => false,
-        }
-    }
-    fn cast(syntax: SyntaxNode) -> Option<Self> {
-        if Self::can_cast(syntax.kind()) {
-            Some(Self { syntax })
-        } else {
-            None
-        }
-    }
-    fn syntax(&self) -> &SyntaxNode {
-        &self.syntax
-    }
-}
-impl MacroPat {
-    pub fn macro_call(&self) -> Option<MacroCall> {
-        AstChildren::new(&self.syntax).next()
-    }
-}
-#[derive(Debug, Clone, PartialEq, Eq, Hash)]
-pub struct RecordPat {
-    pub(crate) syntax: SyntaxNode,
-}
-impl std::fmt::Display for RecordPat {
-    fn fmt(&self, f: &mut std::fmt::Formatter) -> std::fmt::Result {
-        std::fmt::Display::fmt(self.syntax(), f)
-    }
-}
-impl AstNode for RecordPat {
-    fn can_cast(kind: SyntaxKind) -> bool {
-        match kind {
-            RECORD_PAT => true,
-            _ => false,
-        }
-    }
-    fn cast(syntax: SyntaxNode) -> Option<Self> {
-        if Self::can_cast(syntax.kind()) {
-            Some(Self { syntax })
-        } else {
-            None
-        }
-    }
-    fn syntax(&self) -> &SyntaxNode {
-        &self.syntax
-    }
-}
-impl RecordPat {
-    pub fn record_field_pat_list(&self) -> Option<RecordFieldPatList> {
-        AstChildren::new(&self.syntax).next()
-    }
-    pub fn path(&self) -> Option<Path> {
-        AstChildren::new(&self.syntax).next()
-    }
-}
-#[derive(Debug, Clone, PartialEq, Eq, Hash)]
-pub struct RecordFieldPatList {
-    pub(crate) syntax: SyntaxNode,
-}
-impl std::fmt::Display for RecordFieldPatList {
-    fn fmt(&self, f: &mut std::fmt::Formatter) -> std::fmt::Result {
-        std::fmt::Display::fmt(self.syntax(), f)
-    }
-}
-impl AstNode for RecordFieldPatList {
-    fn can_cast(kind: SyntaxKind) -> bool {
-        match kind {
-            RECORD_FIELD_PAT_LIST => true,
-            _ => false,
-        }
-    }
-    fn cast(syntax: SyntaxNode) -> Option<Self> {
-        if Self::can_cast(syntax.kind()) {
-            Some(Self { syntax })
-        } else {
-            None
-        }
-    }
-    fn syntax(&self) -> &SyntaxNode {
-        &self.syntax
-    }
-}
-impl RecordFieldPatList {
-    pub fn record_field_pats(&self) -> AstChildren<RecordFieldPat> {
-        AstChildren::new(&self.syntax)
-    }
-    pub fn bind_pats(&self) -> AstChildren<BindPat> {
-        AstChildren::new(&self.syntax)
-    }
-}
-#[derive(Debug, Clone, PartialEq, Eq, Hash)]
-pub struct RecordFieldPat {
-    pub(crate) syntax: SyntaxNode,
-}
-impl std::fmt::Display for RecordFieldPat {
-    fn fmt(&self, f: &mut std::fmt::Formatter) -> std::fmt::Result {
-        std::fmt::Display::fmt(self.syntax(), f)
-    }
-}
-impl AstNode for RecordFieldPat {
-    fn can_cast(kind: SyntaxKind) -> bool {
-        match kind {
-            RECORD_FIELD_PAT => true,
-            _ => false,
-        }
-    }
-    fn cast(syntax: SyntaxNode) -> Option<Self> {
-        if Self::can_cast(syntax.kind()) {
-            Some(Self { syntax })
-        } else {
-            None
-        }
-    }
-    fn syntax(&self) -> &SyntaxNode {
-        &self.syntax
-    }
-}
-impl ast::NameOwner for RecordFieldPat {}
-impl RecordFieldPat {
-    pub fn pat(&self) -> Option<Pat> {
-        AstChildren::new(&self.syntax).next()
-    }
-}
-#[derive(Debug, Clone, PartialEq, Eq, Hash)]
-pub struct TupleStructPat {
-    pub(crate) syntax: SyntaxNode,
-}
-impl std::fmt::Display for TupleStructPat {
-    fn fmt(&self, f: &mut std::fmt::Formatter) -> std::fmt::Result {
-        std::fmt::Display::fmt(self.syntax(), f)
-    }
-}
-impl AstNode for TupleStructPat {
-    fn can_cast(kind: SyntaxKind) -> bool {
-        match kind {
-            TUPLE_STRUCT_PAT => true,
-            _ => false,
-        }
-    }
-    fn cast(syntax: SyntaxNode) -> Option<Self> {
-        if Self::can_cast(syntax.kind()) {
-            Some(Self { syntax })
-        } else {
-            None
-        }
-    }
-    fn syntax(&self) -> &SyntaxNode {
-        &self.syntax
-    }
-}
-impl TupleStructPat {
-    pub fn path(&self) -> Option<Path> {
-        AstChildren::new(&self.syntax).next()
-    }
-    pub fn args(&self) -> AstChildren<Pat> {
-        AstChildren::new(&self.syntax)
-    }
-}
-#[derive(Debug, Clone, PartialEq, Eq, Hash)]
-pub struct TuplePat {
-    pub(crate) syntax: SyntaxNode,
-}
-impl std::fmt::Display for TuplePat {
-    fn fmt(&self, f: &mut std::fmt::Formatter) -> std::fmt::Result {
-        std::fmt::Display::fmt(self.syntax(), f)
-    }
-}
-impl AstNode for TuplePat {
-    fn can_cast(kind: SyntaxKind) -> bool {
-        match kind {
-            TUPLE_PAT => true,
-            _ => false,
-        }
-    }
-    fn cast(syntax: SyntaxNode) -> Option<Self> {
-        if Self::can_cast(syntax.kind()) {
-            Some(Self { syntax })
-        } else {
-            None
-        }
-    }
-    fn syntax(&self) -> &SyntaxNode {
-        &self.syntax
-    }
-}
-impl TuplePat {
-    pub fn args(&self) -> AstChildren<Pat> {
-        AstChildren::new(&self.syntax)
-    }
-}
-#[derive(Debug, Clone, PartialEq, Eq, Hash)]
-pub struct Visibility {
-    pub(crate) syntax: SyntaxNode,
-}
-impl std::fmt::Display for Visibility {
-    fn fmt(&self, f: &mut std::fmt::Formatter) -> std::fmt::Result {
-        std::fmt::Display::fmt(self.syntax(), f)
-    }
-}
-impl AstNode for Visibility {
-    fn can_cast(kind: SyntaxKind) -> bool {
-        match kind {
-            VISIBILITY => true,
-            _ => false,
-        }
-    }
-    fn cast(syntax: SyntaxNode) -> Option<Self> {
-        if Self::can_cast(syntax.kind()) {
-            Some(Self { syntax })
-        } else {
-            None
-        }
-    }
-    fn syntax(&self) -> &SyntaxNode {
-        &self.syntax
-    }
-}
-impl Visibility {}
-#[derive(Debug, Clone, PartialEq, Eq, Hash)]
-pub struct Name {
-    pub(crate) syntax: SyntaxNode,
-}
-impl std::fmt::Display for Name {
-    fn fmt(&self, f: &mut std::fmt::Formatter) -> std::fmt::Result {
-        std::fmt::Display::fmt(self.syntax(), f)
-    }
-}
-impl AstNode for Name {
-    fn can_cast(kind: SyntaxKind) -> bool {
-        match kind {
-            NAME => true,
-            _ => false,
-        }
-    }
-    fn cast(syntax: SyntaxNode) -> Option<Self> {
-        if Self::can_cast(syntax.kind()) {
-            Some(Self { syntax })
-        } else {
-            None
-        }
-    }
-    fn syntax(&self) -> &SyntaxNode {
-        &self.syntax
-    }
-}
-impl Name {}
-#[derive(Debug, Clone, PartialEq, Eq, Hash)]
-pub struct NameRef {
-    pub(crate) syntax: SyntaxNode,
-}
-impl std::fmt::Display for NameRef {
-    fn fmt(&self, f: &mut std::fmt::Formatter) -> std::fmt::Result {
-        std::fmt::Display::fmt(self.syntax(), f)
-    }
-}
-impl AstNode for NameRef {
-    fn can_cast(kind: SyntaxKind) -> bool {
-        match kind {
-            NAME_REF => true,
-            _ => false,
-        }
-    }
-    fn cast(syntax: SyntaxNode) -> Option<Self> {
-        if Self::can_cast(syntax.kind()) {
-            Some(Self { syntax })
-        } else {
-            None
-        }
-    }
-    fn syntax(&self) -> &SyntaxNode {
-        &self.syntax
-    }
-}
-impl NameRef {}
-#[derive(Debug, Clone, PartialEq, Eq, Hash)]
-pub struct MacroCall {
-    pub(crate) syntax: SyntaxNode,
-}
-impl std::fmt::Display for MacroCall {
-    fn fmt(&self, f: &mut std::fmt::Formatter) -> std::fmt::Result {
-        std::fmt::Display::fmt(self.syntax(), f)
-    }
-}
-impl AstNode for MacroCall {
-    fn can_cast(kind: SyntaxKind) -> bool {
-        match kind {
-            MACRO_CALL => true,
-            _ => false,
-        }
-    }
-    fn cast(syntax: SyntaxNode) -> Option<Self> {
-        if Self::can_cast(syntax.kind()) {
-            Some(Self { syntax })
-        } else {
-            None
-        }
-    }
-    fn syntax(&self) -> &SyntaxNode {
-        &self.syntax
-    }
-}
-impl ast::NameOwner for MacroCall {}
-impl ast::AttrsOwner for MacroCall {}
-impl ast::DocCommentsOwner for MacroCall {}
-impl MacroCall {
-    pub fn token_tree(&self) -> Option<TokenTree> {
-        AstChildren::new(&self.syntax).next()
-    }
-    pub fn path(&self) -> Option<Path> {
-        AstChildren::new(&self.syntax).next()
-    }
-}
-#[derive(Debug, Clone, PartialEq, Eq, Hash)]
-pub struct Attr {
-    pub(crate) syntax: SyntaxNode,
-}
-impl std::fmt::Display for Attr {
-    fn fmt(&self, f: &mut std::fmt::Formatter) -> std::fmt::Result {
-        std::fmt::Display::fmt(self.syntax(), f)
-    }
-}
-impl AstNode for Attr {
-    fn can_cast(kind: SyntaxKind) -> bool {
-        match kind {
-            ATTR => true,
-            _ => false,
-        }
-    }
-    fn cast(syntax: SyntaxNode) -> Option<Self> {
-        if Self::can_cast(syntax.kind()) {
-            Some(Self { syntax })
-        } else {
-            None
-        }
-    }
-    fn syntax(&self) -> &SyntaxNode {
-        &self.syntax
-    }
-}
-impl Attr {
-    pub fn path(&self) -> Option<Path> {
-        AstChildren::new(&self.syntax).next()
-    }
-    pub fn input(&self) -> Option<AttrInput> {
-        AstChildren::new(&self.syntax).next()
-    }
-}
-#[derive(Debug, Clone, PartialEq, Eq, Hash)]
-pub struct TokenTree {
-    pub(crate) syntax: SyntaxNode,
-}
-impl std::fmt::Display for TokenTree {
-    fn fmt(&self, f: &mut std::fmt::Formatter) -> std::fmt::Result {
-        std::fmt::Display::fmt(self.syntax(), f)
-    }
-}
-impl AstNode for TokenTree {
-    fn can_cast(kind: SyntaxKind) -> bool {
-        match kind {
-            TOKEN_TREE => true,
-            _ => false,
-        }
-    }
-    fn cast(syntax: SyntaxNode) -> Option<Self> {
-        if Self::can_cast(syntax.kind()) {
-            Some(Self { syntax })
-        } else {
-            None
-        }
-    }
-    fn syntax(&self) -> &SyntaxNode {
-        &self.syntax
-    }
-}
-impl TokenTree {}
-#[derive(Debug, Clone, PartialEq, Eq, Hash)]
-pub struct TypeParamList {
-    pub(crate) syntax: SyntaxNode,
-}
-impl std::fmt::Display for TypeParamList {
-    fn fmt(&self, f: &mut std::fmt::Formatter) -> std::fmt::Result {
-        std::fmt::Display::fmt(self.syntax(), f)
-    }
-}
-impl AstNode for TypeParamList {
-    fn can_cast(kind: SyntaxKind) -> bool {
-        match kind {
-            TYPE_PARAM_LIST => true,
-            _ => false,
-        }
-    }
-    fn cast(syntax: SyntaxNode) -> Option<Self> {
-        if Self::can_cast(syntax.kind()) {
-            Some(Self { syntax })
-        } else {
-            None
-        }
-    }
-    fn syntax(&self) -> &SyntaxNode {
-        &self.syntax
-    }
-}
-impl TypeParamList {
-    pub fn type_params(&self) -> AstChildren<TypeParam> {
-        AstChildren::new(&self.syntax)
-    }
-    pub fn lifetime_params(&self) -> AstChildren<LifetimeParam> {
-        AstChildren::new(&self.syntax)
-    }
-}
-#[derive(Debug, Clone, PartialEq, Eq, Hash)]
-pub struct TypeParam {
-    pub(crate) syntax: SyntaxNode,
-}
-impl std::fmt::Display for TypeParam {
-    fn fmt(&self, f: &mut std::fmt::Formatter) -> std::fmt::Result {
-        std::fmt::Display::fmt(self.syntax(), f)
-    }
-}
-impl AstNode for TypeParam {
-    fn can_cast(kind: SyntaxKind) -> bool {
-        match kind {
-            TYPE_PARAM => true,
-            _ => false,
-        }
-    }
-    fn cast(syntax: SyntaxNode) -> Option<Self> {
-        if Self::can_cast(syntax.kind()) {
-            Some(Self { syntax })
-        } else {
-            None
-        }
-    }
-    fn syntax(&self) -> &SyntaxNode {
-        &self.syntax
-    }
-}
-impl ast::NameOwner for TypeParam {}
-impl ast::AttrsOwner for TypeParam {}
-impl ast::TypeBoundsOwner for TypeParam {}
-impl TypeParam {
-    pub fn default_type(&self) -> Option<TypeRef> {
-        AstChildren::new(&self.syntax).next()
-    }
-}
-#[derive(Debug, Clone, PartialEq, Eq, Hash)]
-pub struct ConstParam {
-    pub(crate) syntax: SyntaxNode,
-}
-impl std::fmt::Display for ConstParam {
-    fn fmt(&self, f: &mut std::fmt::Formatter) -> std::fmt::Result {
-        std::fmt::Display::fmt(self.syntax(), f)
-    }
-}
-impl AstNode for ConstParam {
-    fn can_cast(kind: SyntaxKind) -> bool {
-        match kind {
-            CONST_PARAM => true,
-            _ => false,
-        }
-    }
-    fn cast(syntax: SyntaxNode) -> Option<Self> {
-        if Self::can_cast(syntax.kind()) {
-            Some(Self { syntax })
-        } else {
-            None
-        }
-    }
-    fn syntax(&self) -> &SyntaxNode {
-        &self.syntax
-    }
-}
-impl ast::NameOwner for ConstParam {}
-impl ast::AttrsOwner for ConstParam {}
-impl ast::TypeAscriptionOwner for ConstParam {}
-impl ConstParam {
-    pub fn default_val(&self) -> Option<Expr> {
-        AstChildren::new(&self.syntax).next()
-    }
-}
-#[derive(Debug, Clone, PartialEq, Eq, Hash)]
-pub struct LifetimeParam {
-    pub(crate) syntax: SyntaxNode,
-}
-impl std::fmt::Display for LifetimeParam {
-    fn fmt(&self, f: &mut std::fmt::Formatter) -> std::fmt::Result {
-        std::fmt::Display::fmt(self.syntax(), f)
-    }
-}
-impl AstNode for LifetimeParam {
-    fn can_cast(kind: SyntaxKind) -> bool {
-        match kind {
-            LIFETIME_PARAM => true,
-            _ => false,
-        }
-    }
-    fn cast(syntax: SyntaxNode) -> Option<Self> {
-        if Self::can_cast(syntax.kind()) {
-            Some(Self { syntax })
-        } else {
-            None
-        }
-    }
-    fn syntax(&self) -> &SyntaxNode {
-        &self.syntax
-    }
-}
-impl ast::AttrsOwner for LifetimeParam {}
-impl LifetimeParam {}
-#[derive(Debug, Clone, PartialEq, Eq, Hash)]
-pub struct TypeBound {
-    pub(crate) syntax: SyntaxNode,
-}
-impl std::fmt::Display for TypeBound {
-    fn fmt(&self, f: &mut std::fmt::Formatter) -> std::fmt::Result {
-        std::fmt::Display::fmt(self.syntax(), f)
-    }
-}
-impl AstNode for TypeBound {
-    fn can_cast(kind: SyntaxKind) -> bool {
-        match kind {
-            TYPE_BOUND => true,
-            _ => false,
-        }
-    }
-    fn cast(syntax: SyntaxNode) -> Option<Self> {
-        if Self::can_cast(syntax.kind()) {
-            Some(Self { syntax })
-        } else {
-            None
-        }
-    }
-    fn syntax(&self) -> &SyntaxNode {
-        &self.syntax
-    }
-}
-impl TypeBound {
-    pub fn type_ref(&self) -> Option<TypeRef> {
-        AstChildren::new(&self.syntax).next()
-    }
-}
-#[derive(Debug, Clone, PartialEq, Eq, Hash)]
-pub struct TypeBoundList {
-    pub(crate) syntax: SyntaxNode,
-}
-impl std::fmt::Display for TypeBoundList {
-    fn fmt(&self, f: &mut std::fmt::Formatter) -> std::fmt::Result {
-        std::fmt::Display::fmt(self.syntax(), f)
-    }
-}
-impl AstNode for TypeBoundList {
-    fn can_cast(kind: SyntaxKind) -> bool {
-        match kind {
-            TYPE_BOUND_LIST => true,
-            _ => false,
-        }
-    }
-    fn cast(syntax: SyntaxNode) -> Option<Self> {
-        if Self::can_cast(syntax.kind()) {
-            Some(Self { syntax })
-        } else {
-            None
-        }
-    }
-    fn syntax(&self) -> &SyntaxNode {
-        &self.syntax
-    }
-}
-impl TypeBoundList {
-    pub fn bounds(&self) -> AstChildren<TypeBound> {
-        AstChildren::new(&self.syntax)
-    }
-}
-#[derive(Debug, Clone, PartialEq, Eq, Hash)]
-pub struct WherePred {
-    pub(crate) syntax: SyntaxNode,
-}
-impl std::fmt::Display for WherePred {
-    fn fmt(&self, f: &mut std::fmt::Formatter) -> std::fmt::Result {
-        std::fmt::Display::fmt(self.syntax(), f)
-    }
-}
-impl AstNode for WherePred {
-    fn can_cast(kind: SyntaxKind) -> bool {
-        match kind {
-            WHERE_PRED => true,
-            _ => false,
-        }
-    }
-    fn cast(syntax: SyntaxNode) -> Option<Self> {
-        if Self::can_cast(syntax.kind()) {
-            Some(Self { syntax })
-        } else {
-            None
-        }
-    }
-    fn syntax(&self) -> &SyntaxNode {
-        &self.syntax
-    }
-}
-impl ast::TypeBoundsOwner for WherePred {}
-impl WherePred {
-    pub fn type_ref(&self) -> Option<TypeRef> {
-        AstChildren::new(&self.syntax).next()
-    }
-}
-#[derive(Debug, Clone, PartialEq, Eq, Hash)]
-pub struct WhereClause {
-    pub(crate) syntax: SyntaxNode,
-}
-impl std::fmt::Display for WhereClause {
-    fn fmt(&self, f: &mut std::fmt::Formatter) -> std::fmt::Result {
-        std::fmt::Display::fmt(self.syntax(), f)
-    }
-}
-impl AstNode for WhereClause {
-    fn can_cast(kind: SyntaxKind) -> bool {
-        match kind {
-            WHERE_CLAUSE => true,
-            _ => false,
-        }
-    }
-    fn cast(syntax: SyntaxNode) -> Option<Self> {
-        if Self::can_cast(syntax.kind()) {
-            Some(Self { syntax })
-        } else {
-            None
-        }
-    }
-    fn syntax(&self) -> &SyntaxNode {
-        &self.syntax
-    }
-}
-impl WhereClause {
-    pub fn predicates(&self) -> AstChildren<WherePred> {
-        AstChildren::new(&self.syntax)
-    }
-}
-#[derive(Debug, Clone, PartialEq, Eq, Hash)]
-pub struct ExprStmt {
-    pub(crate) syntax: SyntaxNode,
-}
-impl std::fmt::Display for ExprStmt {
-    fn fmt(&self, f: &mut std::fmt::Formatter) -> std::fmt::Result {
-        std::fmt::Display::fmt(self.syntax(), f)
-    }
-}
-impl AstNode for ExprStmt {
-    fn can_cast(kind: SyntaxKind) -> bool {
-        match kind {
-            EXPR_STMT => true,
-            _ => false,
-        }
-    }
-    fn cast(syntax: SyntaxNode) -> Option<Self> {
-        if Self::can_cast(syntax.kind()) {
-            Some(Self { syntax })
-        } else {
-            None
-        }
-    }
-    fn syntax(&self) -> &SyntaxNode {
-        &self.syntax
-    }
-}
-impl ExprStmt {
-    pub fn expr(&self) -> Option<Expr> {
-        AstChildren::new(&self.syntax).next()
-    }
-}
-#[derive(Debug, Clone, PartialEq, Eq, Hash)]
-pub struct LetStmt {
-    pub(crate) syntax: SyntaxNode,
-}
-impl std::fmt::Display for LetStmt {
-    fn fmt(&self, f: &mut std::fmt::Formatter) -> std::fmt::Result {
-        std::fmt::Display::fmt(self.syntax(), f)
-    }
-}
-impl AstNode for LetStmt {
-    fn can_cast(kind: SyntaxKind) -> bool {
-        match kind {
-            LET_STMT => true,
-            _ => false,
-        }
-    }
-    fn cast(syntax: SyntaxNode) -> Option<Self> {
-        if Self::can_cast(syntax.kind()) {
-            Some(Self { syntax })
-        } else {
-            None
-        }
-    }
-    fn syntax(&self) -> &SyntaxNode {
-        &self.syntax
-    }
-}
-impl ast::TypeAscriptionOwner for LetStmt {}
-impl LetStmt {
-    pub fn pat(&self) -> Option<Pat> {
-        AstChildren::new(&self.syntax).next()
-    }
-    pub fn initializer(&self) -> Option<Expr> {
-        AstChildren::new(&self.syntax).next()
-    }
-}
-#[derive(Debug, Clone, PartialEq, Eq, Hash)]
-pub struct Condition {
-    pub(crate) syntax: SyntaxNode,
-}
-impl std::fmt::Display for Condition {
-    fn fmt(&self, f: &mut std::fmt::Formatter) -> std::fmt::Result {
-        std::fmt::Display::fmt(self.syntax(), f)
-    }
-}
-impl AstNode for Condition {
-    fn can_cast(kind: SyntaxKind) -> bool {
-        match kind {
-            CONDITION => true,
-            _ => false,
-        }
-    }
-    fn cast(syntax: SyntaxNode) -> Option<Self> {
-        if Self::can_cast(syntax.kind()) {
-            Some(Self { syntax })
-        } else {
-            None
-        }
-    }
-    fn syntax(&self) -> &SyntaxNode {
-        &self.syntax
-    }
-}
-impl Condition {
-    pub fn pat(&self) -> Option<Pat> {
-        AstChildren::new(&self.syntax).next()
-    }
-    pub fn expr(&self) -> Option<Expr> {
-        AstChildren::new(&self.syntax).next()
-    }
-}
-#[derive(Debug, Clone, PartialEq, Eq, Hash)]
-pub struct Block {
-    pub(crate) syntax: SyntaxNode,
-}
-impl std::fmt::Display for Block {
-    fn fmt(&self, f: &mut std::fmt::Formatter) -> std::fmt::Result {
-        std::fmt::Display::fmt(self.syntax(), f)
-    }
-}
-impl AstNode for Block {
-    fn can_cast(kind: SyntaxKind) -> bool {
-        match kind {
-            BLOCK => true,
-            _ => false,
-        }
-    }
-    fn cast(syntax: SyntaxNode) -> Option<Self> {
-        if Self::can_cast(syntax.kind()) {
-            Some(Self { syntax })
-        } else {
-            None
-        }
-    }
-    fn syntax(&self) -> &SyntaxNode {
-        &self.syntax
-    }
-}
-impl ast::AttrsOwner for Block {}
-impl ast::ModuleItemOwner for Block {}
-impl Block {
-    pub fn statements(&self) -> AstChildren<Stmt> {
-        AstChildren::new(&self.syntax)
-    }
-    pub fn expr(&self) -> Option<Expr> {
-        AstChildren::new(&self.syntax).next()
-    }
-}
-#[derive(Debug, Clone, PartialEq, Eq, Hash)]
-pub struct ParamList {
-    pub(crate) syntax: SyntaxNode,
-}
-impl std::fmt::Display for ParamList {
-    fn fmt(&self, f: &mut std::fmt::Formatter) -> std::fmt::Result {
-        std::fmt::Display::fmt(self.syntax(), f)
-    }
-}
-impl AstNode for ParamList {
-    fn can_cast(kind: SyntaxKind) -> bool {
-        match kind {
-            PARAM_LIST => true,
-            _ => false,
-        }
-    }
-    fn cast(syntax: SyntaxNode) -> Option<Self> {
-        if Self::can_cast(syntax.kind()) {
-            Some(Self { syntax })
-        } else {
-            None
-        }
-    }
-    fn syntax(&self) -> &SyntaxNode {
-        &self.syntax
-    }
-}
-impl ParamList {
-    pub fn self_param(&self) -> Option<SelfParam> {
-        AstChildren::new(&self.syntax).next()
-    }
-    pub fn params(&self) -> AstChildren<Param> {
-        AstChildren::new(&self.syntax)
-    }
-}
-#[derive(Debug, Clone, PartialEq, Eq, Hash)]
-pub struct SelfParam {
-    pub(crate) syntax: SyntaxNode,
-}
-impl std::fmt::Display for SelfParam {
-    fn fmt(&self, f: &mut std::fmt::Formatter) -> std::fmt::Result {
-        std::fmt::Display::fmt(self.syntax(), f)
-    }
-}
-impl AstNode for SelfParam {
-    fn can_cast(kind: SyntaxKind) -> bool {
-        match kind {
-            SELF_PARAM => true,
-            _ => false,
-        }
-    }
-    fn cast(syntax: SyntaxNode) -> Option<Self> {
-        if Self::can_cast(syntax.kind()) {
-            Some(Self { syntax })
-        } else {
-            None
-        }
-    }
-    fn syntax(&self) -> &SyntaxNode {
-        &self.syntax
-    }
-}
-impl ast::TypeAscriptionOwner for SelfParam {}
-impl ast::AttrsOwner for SelfParam {}
-impl SelfParam {}
-#[derive(Debug, Clone, PartialEq, Eq, Hash)]
-pub struct Param {
-    pub(crate) syntax: SyntaxNode,
-}
-impl std::fmt::Display for Param {
-    fn fmt(&self, f: &mut std::fmt::Formatter) -> std::fmt::Result {
-        std::fmt::Display::fmt(self.syntax(), f)
-    }
-}
-impl AstNode for Param {
-    fn can_cast(kind: SyntaxKind) -> bool {
-        match kind {
-            PARAM => true,
-            _ => false,
-        }
-    }
-    fn cast(syntax: SyntaxNode) -> Option<Self> {
-        if Self::can_cast(syntax.kind()) {
-            Some(Self { syntax })
-        } else {
-            None
-        }
-    }
-    fn syntax(&self) -> &SyntaxNode {
-        &self.syntax
-    }
-}
-impl ast::TypeAscriptionOwner for Param {}
-impl ast::AttrsOwner for Param {}
-impl Param {
-    pub fn pat(&self) -> Option<Pat> {
-        AstChildren::new(&self.syntax).next()
-    }
-}
-#[derive(Debug, Clone, PartialEq, Eq, Hash)]
-pub struct UseItem {
-    pub(crate) syntax: SyntaxNode,
-}
-impl std::fmt::Display for UseItem {
-    fn fmt(&self, f: &mut std::fmt::Formatter) -> std::fmt::Result {
-        std::fmt::Display::fmt(self.syntax(), f)
-    }
-}
-impl AstNode for UseItem {
-    fn can_cast(kind: SyntaxKind) -> bool {
-        match kind {
-            USE_ITEM => true,
-            _ => false,
-        }
-    }
-    fn cast(syntax: SyntaxNode) -> Option<Self> {
-        if Self::can_cast(syntax.kind()) {
-            Some(Self { syntax })
-        } else {
-            None
-        }
-    }
-    fn syntax(&self) -> &SyntaxNode {
-        &self.syntax
-    }
-}
-impl ast::AttrsOwner for UseItem {}
-impl ast::VisibilityOwner for UseItem {}
-impl UseItem {
-    pub fn use_tree(&self) -> Option<UseTree> {
-        AstChildren::new(&self.syntax).next()
-    }
-}
-#[derive(Debug, Clone, PartialEq, Eq, Hash)]
-pub struct UseTree {
-    pub(crate) syntax: SyntaxNode,
-}
-impl std::fmt::Display for UseTree {
-    fn fmt(&self, f: &mut std::fmt::Formatter) -> std::fmt::Result {
-        std::fmt::Display::fmt(self.syntax(), f)
-    }
-}
-impl AstNode for UseTree {
-    fn can_cast(kind: SyntaxKind) -> bool {
-        match kind {
-            USE_TREE => true,
-            _ => false,
-        }
-    }
-    fn cast(syntax: SyntaxNode) -> Option<Self> {
-        if Self::can_cast(syntax.kind()) {
-            Some(Self { syntax })
-        } else {
-            None
-        }
-    }
-    fn syntax(&self) -> &SyntaxNode {
-        &self.syntax
-    }
-}
-impl UseTree {
-    pub fn path(&self) -> Option<Path> {
-        AstChildren::new(&self.syntax).next()
-    }
-    pub fn use_tree_list(&self) -> Option<UseTreeList> {
-        AstChildren::new(&self.syntax).next()
-    }
-    pub fn alias(&self) -> Option<Alias> {
-        AstChildren::new(&self.syntax).next()
-    }
-}
-#[derive(Debug, Clone, PartialEq, Eq, Hash)]
-pub struct Alias {
-    pub(crate) syntax: SyntaxNode,
-}
-impl std::fmt::Display for Alias {
-    fn fmt(&self, f: &mut std::fmt::Formatter) -> std::fmt::Result {
-        std::fmt::Display::fmt(self.syntax(), f)
-    }
-}
-impl AstNode for Alias {
-    fn can_cast(kind: SyntaxKind) -> bool {
-        match kind {
-            ALIAS => true,
-            _ => false,
-        }
-    }
-    fn cast(syntax: SyntaxNode) -> Option<Self> {
-        if Self::can_cast(syntax.kind()) {
-            Some(Self { syntax })
-        } else {
-            None
-        }
-    }
-    fn syntax(&self) -> &SyntaxNode {
-        &self.syntax
-    }
-}
-impl ast::NameOwner for Alias {}
-impl Alias {}
-#[derive(Debug, Clone, PartialEq, Eq, Hash)]
-pub struct UseTreeList {
-    pub(crate) syntax: SyntaxNode,
-}
-impl std::fmt::Display for UseTreeList {
-    fn fmt(&self, f: &mut std::fmt::Formatter) -> std::fmt::Result {
-        std::fmt::Display::fmt(self.syntax(), f)
-    }
-}
-impl AstNode for UseTreeList {
-    fn can_cast(kind: SyntaxKind) -> bool {
-        match kind {
-            USE_TREE_LIST => true,
-            _ => false,
-        }
-    }
-    fn cast(syntax: SyntaxNode) -> Option<Self> {
-        if Self::can_cast(syntax.kind()) {
-            Some(Self { syntax })
-        } else {
-            None
-        }
-    }
-    fn syntax(&self) -> &SyntaxNode {
-        &self.syntax
-    }
-}
-impl UseTreeList {
-    pub fn use_trees(&self) -> AstChildren<UseTree> {
-        AstChildren::new(&self.syntax)
-    }
-}
-#[derive(Debug, Clone, PartialEq, Eq, Hash)]
-pub struct ExternCrateItem {
-    pub(crate) syntax: SyntaxNode,
-}
-impl std::fmt::Display for ExternCrateItem {
-    fn fmt(&self, f: &mut std::fmt::Formatter) -> std::fmt::Result {
-        std::fmt::Display::fmt(self.syntax(), f)
-    }
-}
-impl AstNode for ExternCrateItem {
-    fn can_cast(kind: SyntaxKind) -> bool {
-        match kind {
-            EXTERN_CRATE_ITEM => true,
-            _ => false,
-        }
-    }
-    fn cast(syntax: SyntaxNode) -> Option<Self> {
-        if Self::can_cast(syntax.kind()) {
-            Some(Self { syntax })
-        } else {
-            None
-        }
-    }
-    fn syntax(&self) -> &SyntaxNode {
-        &self.syntax
-    }
-}
-impl ast::AttrsOwner for ExternCrateItem {}
-impl ast::VisibilityOwner for ExternCrateItem {}
-impl ExternCrateItem {
-    pub fn name_ref(&self) -> Option<NameRef> {
-        AstChildren::new(&self.syntax).next()
-    }
-    pub fn alias(&self) -> Option<Alias> {
-        AstChildren::new(&self.syntax).next()
-    }
-}
-#[derive(Debug, Clone, PartialEq, Eq, Hash)]
-pub struct ArgList {
-    pub(crate) syntax: SyntaxNode,
-}
-impl std::fmt::Display for ArgList {
-    fn fmt(&self, f: &mut std::fmt::Formatter) -> std::fmt::Result {
-        std::fmt::Display::fmt(self.syntax(), f)
-    }
-}
-impl AstNode for ArgList {
-    fn can_cast(kind: SyntaxKind) -> bool {
-        match kind {
-            ARG_LIST => true,
-            _ => false,
-        }
-    }
-    fn cast(syntax: SyntaxNode) -> Option<Self> {
-        if Self::can_cast(syntax.kind()) {
-            Some(Self { syntax })
-        } else {
-            None
-        }
-    }
-    fn syntax(&self) -> &SyntaxNode {
-        &self.syntax
-    }
-}
-impl ArgList {
-    pub fn args(&self) -> AstChildren<Expr> {
-        AstChildren::new(&self.syntax)
-    }
-}
-#[derive(Debug, Clone, PartialEq, Eq, Hash)]
-pub struct Path {
-    pub(crate) syntax: SyntaxNode,
-}
-impl std::fmt::Display for Path {
-    fn fmt(&self, f: &mut std::fmt::Formatter) -> std::fmt::Result {
-        std::fmt::Display::fmt(self.syntax(), f)
-    }
-}
-impl AstNode for Path {
-    fn can_cast(kind: SyntaxKind) -> bool {
-        match kind {
-            PATH => true,
-            _ => false,
-        }
-    }
-    fn cast(syntax: SyntaxNode) -> Option<Self> {
-        if Self::can_cast(syntax.kind()) {
-            Some(Self { syntax })
-        } else {
-            None
-        }
-    }
-    fn syntax(&self) -> &SyntaxNode {
-        &self.syntax
-    }
-}
-impl Path {
-    pub fn segment(&self) -> Option<PathSegment> {
-        AstChildren::new(&self.syntax).next()
-    }
-    pub fn qualifier(&self) -> Option<Path> {
-        AstChildren::new(&self.syntax).next()
-    }
-}
-#[derive(Debug, Clone, PartialEq, Eq, Hash)]
-pub struct PathSegment {
-    pub(crate) syntax: SyntaxNode,
-}
-impl std::fmt::Display for PathSegment {
-    fn fmt(&self, f: &mut std::fmt::Formatter) -> std::fmt::Result {
-        std::fmt::Display::fmt(self.syntax(), f)
-    }
-}
-impl AstNode for PathSegment {
-    fn can_cast(kind: SyntaxKind) -> bool {
-        match kind {
-            PATH_SEGMENT => true,
-            _ => false,
-        }
-    }
-    fn cast(syntax: SyntaxNode) -> Option<Self> {
-        if Self::can_cast(syntax.kind()) {
-            Some(Self { syntax })
-        } else {
-            None
-        }
-    }
-    fn syntax(&self) -> &SyntaxNode {
-        &self.syntax
-    }
-}
-impl PathSegment {
-    pub fn name_ref(&self) -> Option<NameRef> {
-        AstChildren::new(&self.syntax).next()
-    }
-    pub fn type_arg_list(&self) -> Option<TypeArgList> {
-        AstChildren::new(&self.syntax).next()
-    }
-    pub fn param_list(&self) -> Option<ParamList> {
-        AstChildren::new(&self.syntax).next()
-    }
-    pub fn ret_type(&self) -> Option<RetType> {
-        AstChildren::new(&self.syntax).next()
-    }
-    pub fn path_type(&self) -> Option<PathType> {
-        AstChildren::new(&self.syntax).next()
-    }
-}
-#[derive(Debug, Clone, PartialEq, Eq, Hash)]
-pub struct TypeArgList {
-    pub(crate) syntax: SyntaxNode,
-}
-impl std::fmt::Display for TypeArgList {
-    fn fmt(&self, f: &mut std::fmt::Formatter) -> std::fmt::Result {
-        std::fmt::Display::fmt(self.syntax(), f)
-    }
-}
-impl AstNode for TypeArgList {
-    fn can_cast(kind: SyntaxKind) -> bool {
-        match kind {
-            TYPE_ARG_LIST => true,
-            _ => false,
-        }
-    }
-    fn cast(syntax: SyntaxNode) -> Option<Self> {
-        if Self::can_cast(syntax.kind()) {
-            Some(Self { syntax })
-        } else {
-            None
-        }
-    }
-    fn syntax(&self) -> &SyntaxNode {
-        &self.syntax
-    }
-}
-impl TypeArgList {
-    pub fn type_args(&self) -> AstChildren<TypeArg> {
-        AstChildren::new(&self.syntax)
-    }
-    pub fn lifetime_args(&self) -> AstChildren<LifetimeArg> {
-        AstChildren::new(&self.syntax)
-    }
-    pub fn assoc_type_args(&self) -> AstChildren<AssocTypeArg> {
-        AstChildren::new(&self.syntax)
-    }
-    pub fn const_arg(&self) -> AstChildren<ConstArg> {
-        AstChildren::new(&self.syntax)
-    }
-}
-#[derive(Debug, Clone, PartialEq, Eq, Hash)]
-pub struct TypeArg {
-    pub(crate) syntax: SyntaxNode,
-}
-impl std::fmt::Display for TypeArg {
-    fn fmt(&self, f: &mut std::fmt::Formatter) -> std::fmt::Result {
-        std::fmt::Display::fmt(self.syntax(), f)
-    }
-}
-impl AstNode for TypeArg {
-    fn can_cast(kind: SyntaxKind) -> bool {
-        match kind {
-            TYPE_ARG => true,
-            _ => false,
-        }
-    }
-    fn cast(syntax: SyntaxNode) -> Option<Self> {
-        if Self::can_cast(syntax.kind()) {
-            Some(Self { syntax })
-        } else {
-            None
-        }
-    }
-    fn syntax(&self) -> &SyntaxNode {
-        &self.syntax
-    }
-}
-impl TypeArg {
-    pub fn type_ref(&self) -> Option<TypeRef> {
-        AstChildren::new(&self.syntax).next()
-    }
-}
-#[derive(Debug, Clone, PartialEq, Eq, Hash)]
-pub struct AssocTypeArg {
-    pub(crate) syntax: SyntaxNode,
-}
-impl std::fmt::Display for AssocTypeArg {
-    fn fmt(&self, f: &mut std::fmt::Formatter) -> std::fmt::Result {
-        std::fmt::Display::fmt(self.syntax(), f)
-    }
-}
-impl AstNode for AssocTypeArg {
-    fn can_cast(kind: SyntaxKind) -> bool {
-        match kind {
-            ASSOC_TYPE_ARG => true,
-            _ => false,
-        }
-    }
-    fn cast(syntax: SyntaxNode) -> Option<Self> {
-        if Self::can_cast(syntax.kind()) {
-            Some(Self { syntax })
-        } else {
-            None
-        }
-    }
-    fn syntax(&self) -> &SyntaxNode {
-        &self.syntax
-    }
-}
-impl AssocTypeArg {
-    pub fn name_ref(&self) -> Option<NameRef> {
-        AstChildren::new(&self.syntax).next()
-    }
-    pub fn type_ref(&self) -> Option<TypeRef> {
-        AstChildren::new(&self.syntax).next()
-    }
-}
-#[derive(Debug, Clone, PartialEq, Eq, Hash)]
-pub struct LifetimeArg {
-    pub(crate) syntax: SyntaxNode,
-}
-impl std::fmt::Display for LifetimeArg {
-    fn fmt(&self, f: &mut std::fmt::Formatter) -> std::fmt::Result {
-        std::fmt::Display::fmt(self.syntax(), f)
-    }
-}
-impl AstNode for LifetimeArg {
-    fn can_cast(kind: SyntaxKind) -> bool {
-        match kind {
-            LIFETIME_ARG => true,
-            _ => false,
-        }
-    }
-    fn cast(syntax: SyntaxNode) -> Option<Self> {
-        if Self::can_cast(syntax.kind()) {
-            Some(Self { syntax })
-        } else {
-            None
-        }
-    }
-    fn syntax(&self) -> &SyntaxNode {
-        &self.syntax
-    }
-}
-impl LifetimeArg {}
-#[derive(Debug, Clone, PartialEq, Eq, Hash)]
-pub struct ConstArg {
-    pub(crate) syntax: SyntaxNode,
-}
-impl std::fmt::Display for ConstArg {
-    fn fmt(&self, f: &mut std::fmt::Formatter) -> std::fmt::Result {
-        std::fmt::Display::fmt(self.syntax(), f)
-    }
-}
-impl AstNode for ConstArg {
-    fn can_cast(kind: SyntaxKind) -> bool {
-        match kind {
-            CONST_ARG => true,
-            _ => false,
-        }
-    }
-    fn cast(syntax: SyntaxNode) -> Option<Self> {
-        if Self::can_cast(syntax.kind()) {
-            Some(Self { syntax })
-        } else {
-            None
-        }
-    }
-    fn syntax(&self) -> &SyntaxNode {
-        &self.syntax
-    }
-}
-impl ConstArg {
-    pub fn literal(&self) -> Option<Literal> {
-        AstChildren::new(&self.syntax).next()
-    }
-    pub fn block_expr(&self) -> Option<BlockExpr> {
-        AstChildren::new(&self.syntax).next()
-    }
-}
-#[derive(Debug, Clone, PartialEq, Eq, Hash)]
-pub struct MacroItems {
-    pub(crate) syntax: SyntaxNode,
-}
-impl std::fmt::Display for MacroItems {
-    fn fmt(&self, f: &mut std::fmt::Formatter) -> std::fmt::Result {
-        std::fmt::Display::fmt(self.syntax(), f)
-    }
-}
-impl AstNode for MacroItems {
-    fn can_cast(kind: SyntaxKind) -> bool {
-        match kind {
-            MACRO_ITEMS => true,
-            _ => false,
-        }
-    }
-    fn cast(syntax: SyntaxNode) -> Option<Self> {
-        if Self::can_cast(syntax.kind()) {
-            Some(Self { syntax })
-        } else {
-            None
-        }
-    }
-    fn syntax(&self) -> &SyntaxNode {
-        &self.syntax
-    }
-}
-impl ast::ModuleItemOwner for MacroItems {}
-impl ast::FnDefOwner for MacroItems {}
-impl MacroItems {}
-#[derive(Debug, Clone, PartialEq, Eq, Hash)]
-pub struct MacroStmts {
-    pub(crate) syntax: SyntaxNode,
-}
-impl std::fmt::Display for MacroStmts {
-    fn fmt(&self, f: &mut std::fmt::Formatter) -> std::fmt::Result {
-        std::fmt::Display::fmt(self.syntax(), f)
-    }
-}
-impl AstNode for MacroStmts {
-    fn can_cast(kind: SyntaxKind) -> bool {
-        match kind {
-            MACRO_STMTS => true,
-            _ => false,
-        }
-    }
-    fn cast(syntax: SyntaxNode) -> Option<Self> {
-        if Self::can_cast(syntax.kind()) {
-            Some(Self { syntax })
-        } else {
-            None
-        }
-    }
-    fn syntax(&self) -> &SyntaxNode {
-        &self.syntax
-    }
-}
-impl MacroStmts {
-    pub fn statements(&self) -> AstChildren<Stmt> {
-        AstChildren::new(&self.syntax)
-    }
-    pub fn expr(&self) -> Option<Expr> {
-        AstChildren::new(&self.syntax).next()
-    }
-}
-#[derive(Debug, Clone, PartialEq, Eq, Hash)]
-pub enum NominalDef {
-    StructDef(StructDef),
-    EnumDef(EnumDef),
-    UnionDef(UnionDef),
-}
-impl From<StructDef> for NominalDef {
-    fn from(node: StructDef) -> NominalDef {
-        NominalDef::StructDef(node)
-    }
-}
-impl From<EnumDef> for NominalDef {
-    fn from(node: EnumDef) -> NominalDef {
-        NominalDef::EnumDef(node)
-    }
-}
-impl From<UnionDef> for NominalDef {
-    fn from(node: UnionDef) -> NominalDef {
-        NominalDef::UnionDef(node)
-    }
-}
-impl std::fmt::Display for NominalDef {
-    fn fmt(&self, f: &mut std::fmt::Formatter) -> std::fmt::Result {
-        std::fmt::Display::fmt(self.syntax(), f)
-    }
-}
-impl AstNode for NominalDef {
-    fn can_cast(kind: SyntaxKind) -> bool {
-        match kind {
-            STRUCT_DEF | ENUM_DEF | UNION_DEF => true,
-            _ => false,
-        }
-    }
-    fn cast(syntax: SyntaxNode) -> Option<Self> {
-        let res = match syntax.kind() {
-            STRUCT_DEF => NominalDef::StructDef(StructDef { syntax }),
-            ENUM_DEF => NominalDef::EnumDef(EnumDef { syntax }),
-            UNION_DEF => NominalDef::UnionDef(UnionDef { syntax }),
-            _ => return None,
-        };
-        Some(res)
-    }
-    fn syntax(&self) -> &SyntaxNode {
-        match self {
-            NominalDef::StructDef(it) => &it.syntax,
-            NominalDef::EnumDef(it) => &it.syntax,
-            NominalDef::UnionDef(it) => &it.syntax,
-        }
-    }
-}
-impl ast::NameOwner for NominalDef {}
-impl ast::TypeParamsOwner for NominalDef {}
-impl ast::AttrsOwner for NominalDef {}
-#[derive(Debug, Clone, PartialEq, Eq, Hash)]
-pub enum TypeRef {
-    ParenType(ParenType),
-    TupleType(TupleType),
-    NeverType(NeverType),
-    PathType(PathType),
-    PointerType(PointerType),
-    ArrayType(ArrayType),
-    SliceType(SliceType),
-    ReferenceType(ReferenceType),
-    PlaceholderType(PlaceholderType),
-    FnPointerType(FnPointerType),
-    ForType(ForType),
-    ImplTraitType(ImplTraitType),
-    DynTraitType(DynTraitType),
-}
-impl From<ParenType> for TypeRef {
-    fn from(node: ParenType) -> TypeRef {
-        TypeRef::ParenType(node)
-    }
-}
-impl From<TupleType> for TypeRef {
-    fn from(node: TupleType) -> TypeRef {
-        TypeRef::TupleType(node)
-    }
-}
-impl From<NeverType> for TypeRef {
-    fn from(node: NeverType) -> TypeRef {
-        TypeRef::NeverType(node)
-    }
-}
-impl From<PathType> for TypeRef {
-    fn from(node: PathType) -> TypeRef {
-        TypeRef::PathType(node)
-    }
-}
-impl From<PointerType> for TypeRef {
-    fn from(node: PointerType) -> TypeRef {
-        TypeRef::PointerType(node)
-    }
-}
-impl From<ArrayType> for TypeRef {
-    fn from(node: ArrayType) -> TypeRef {
-        TypeRef::ArrayType(node)
-    }
-}
-impl From<SliceType> for TypeRef {
-    fn from(node: SliceType) -> TypeRef {
-        TypeRef::SliceType(node)
-    }
-}
-impl From<ReferenceType> for TypeRef {
-    fn from(node: ReferenceType) -> TypeRef {
-        TypeRef::ReferenceType(node)
-    }
-}
-impl From<PlaceholderType> for TypeRef {
-    fn from(node: PlaceholderType) -> TypeRef {
-        TypeRef::PlaceholderType(node)
-    }
-}
-impl From<FnPointerType> for TypeRef {
-    fn from(node: FnPointerType) -> TypeRef {
-        TypeRef::FnPointerType(node)
-    }
-}
-impl From<ForType> for TypeRef {
-    fn from(node: ForType) -> TypeRef {
-        TypeRef::ForType(node)
-    }
-}
-impl From<ImplTraitType> for TypeRef {
-    fn from(node: ImplTraitType) -> TypeRef {
-        TypeRef::ImplTraitType(node)
-    }
-}
-impl From<DynTraitType> for TypeRef {
-    fn from(node: DynTraitType) -> TypeRef {
-        TypeRef::DynTraitType(node)
-    }
-}
-impl std::fmt::Display for TypeRef {
-    fn fmt(&self, f: &mut std::fmt::Formatter) -> std::fmt::Result {
-        std::fmt::Display::fmt(self.syntax(), f)
-    }
-}
-impl AstNode for TypeRef {
-    fn can_cast(kind: SyntaxKind) -> bool {
-        match kind {
-            PAREN_TYPE | TUPLE_TYPE | NEVER_TYPE | PATH_TYPE | POINTER_TYPE | ARRAY_TYPE
-            | SLICE_TYPE | REFERENCE_TYPE | PLACEHOLDER_TYPE | FN_POINTER_TYPE | FOR_TYPE
-            | IMPL_TRAIT_TYPE | DYN_TRAIT_TYPE => true,
-            _ => false,
-        }
-    }
-    fn cast(syntax: SyntaxNode) -> Option<Self> {
-        let res = match syntax.kind() {
-            PAREN_TYPE => TypeRef::ParenType(ParenType { syntax }),
-            TUPLE_TYPE => TypeRef::TupleType(TupleType { syntax }),
-            NEVER_TYPE => TypeRef::NeverType(NeverType { syntax }),
-            PATH_TYPE => TypeRef::PathType(PathType { syntax }),
-            POINTER_TYPE => TypeRef::PointerType(PointerType { syntax }),
-            ARRAY_TYPE => TypeRef::ArrayType(ArrayType { syntax }),
-            SLICE_TYPE => TypeRef::SliceType(SliceType { syntax }),
-            REFERENCE_TYPE => TypeRef::ReferenceType(ReferenceType { syntax }),
-            PLACEHOLDER_TYPE => TypeRef::PlaceholderType(PlaceholderType { syntax }),
-            FN_POINTER_TYPE => TypeRef::FnPointerType(FnPointerType { syntax }),
-            FOR_TYPE => TypeRef::ForType(ForType { syntax }),
-            IMPL_TRAIT_TYPE => TypeRef::ImplTraitType(ImplTraitType { syntax }),
-            DYN_TRAIT_TYPE => TypeRef::DynTraitType(DynTraitType { syntax }),
-            _ => return None,
-        };
-        Some(res)
-    }
-    fn syntax(&self) -> &SyntaxNode {
-        match self {
-            TypeRef::ParenType(it) => &it.syntax,
-            TypeRef::TupleType(it) => &it.syntax,
-            TypeRef::NeverType(it) => &it.syntax,
-            TypeRef::PathType(it) => &it.syntax,
-            TypeRef::PointerType(it) => &it.syntax,
-            TypeRef::ArrayType(it) => &it.syntax,
-            TypeRef::SliceType(it) => &it.syntax,
-            TypeRef::ReferenceType(it) => &it.syntax,
-            TypeRef::PlaceholderType(it) => &it.syntax,
-            TypeRef::FnPointerType(it) => &it.syntax,
-            TypeRef::ForType(it) => &it.syntax,
-            TypeRef::ImplTraitType(it) => &it.syntax,
-            TypeRef::DynTraitType(it) => &it.syntax,
-        }
-    }
-}
-#[derive(Debug, Clone, PartialEq, Eq, Hash)]
-pub enum ModuleItem {
-    StructDef(StructDef),
-    UnionDef(UnionDef),
-    EnumDef(EnumDef),
-    FnDef(FnDef),
-    TraitDef(TraitDef),
-    TypeAliasDef(TypeAliasDef),
-    ImplDef(ImplDef),
-    UseItem(UseItem),
-    ExternCrateItem(ExternCrateItem),
-    ConstDef(ConstDef),
-    StaticDef(StaticDef),
-    Module(Module),
-    MacroCall(MacroCall),
-}
-impl From<StructDef> for ModuleItem {
-    fn from(node: StructDef) -> ModuleItem {
-        ModuleItem::StructDef(node)
-    }
-}
-impl From<UnionDef> for ModuleItem {
-    fn from(node: UnionDef) -> ModuleItem {
-        ModuleItem::UnionDef(node)
-    }
-}
-impl From<EnumDef> for ModuleItem {
-    fn from(node: EnumDef) -> ModuleItem {
-        ModuleItem::EnumDef(node)
-    }
-}
-impl From<FnDef> for ModuleItem {
-    fn from(node: FnDef) -> ModuleItem {
-        ModuleItem::FnDef(node)
-    }
-}
-impl From<TraitDef> for ModuleItem {
-    fn from(node: TraitDef) -> ModuleItem {
-        ModuleItem::TraitDef(node)
-    }
-}
-impl From<TypeAliasDef> for ModuleItem {
-    fn from(node: TypeAliasDef) -> ModuleItem {
-        ModuleItem::TypeAliasDef(node)
-    }
-}
-impl From<ImplDef> for ModuleItem {
-    fn from(node: ImplDef) -> ModuleItem {
-        ModuleItem::ImplDef(node)
-    }
-}
-impl From<UseItem> for ModuleItem {
-    fn from(node: UseItem) -> ModuleItem {
-        ModuleItem::UseItem(node)
-    }
-}
-impl From<ExternCrateItem> for ModuleItem {
-    fn from(node: ExternCrateItem) -> ModuleItem {
-        ModuleItem::ExternCrateItem(node)
-    }
-}
-impl From<ConstDef> for ModuleItem {
-    fn from(node: ConstDef) -> ModuleItem {
-        ModuleItem::ConstDef(node)
-    }
-}
-impl From<StaticDef> for ModuleItem {
-    fn from(node: StaticDef) -> ModuleItem {
-        ModuleItem::StaticDef(node)
-    }
-}
-impl From<Module> for ModuleItem {
-    fn from(node: Module) -> ModuleItem {
-        ModuleItem::Module(node)
-    }
-}
-impl From<MacroCall> for ModuleItem {
-    fn from(node: MacroCall) -> ModuleItem {
-        ModuleItem::MacroCall(node)
-    }
-}
-impl std::fmt::Display for ModuleItem {
-    fn fmt(&self, f: &mut std::fmt::Formatter) -> std::fmt::Result {
-        std::fmt::Display::fmt(self.syntax(), f)
-    }
-}
-impl AstNode for ModuleItem {
-    fn can_cast(kind: SyntaxKind) -> bool {
-        match kind {
-            STRUCT_DEF | UNION_DEF | ENUM_DEF | FN_DEF | TRAIT_DEF | TYPE_ALIAS_DEF | IMPL_DEF
-            | USE_ITEM | EXTERN_CRATE_ITEM | CONST_DEF | STATIC_DEF | MODULE | MACRO_CALL => true,
-            _ => false,
-        }
-    }
-    fn cast(syntax: SyntaxNode) -> Option<Self> {
-        let res = match syntax.kind() {
-            STRUCT_DEF => ModuleItem::StructDef(StructDef { syntax }),
-            UNION_DEF => ModuleItem::UnionDef(UnionDef { syntax }),
-            ENUM_DEF => ModuleItem::EnumDef(EnumDef { syntax }),
-            FN_DEF => ModuleItem::FnDef(FnDef { syntax }),
-            TRAIT_DEF => ModuleItem::TraitDef(TraitDef { syntax }),
-            TYPE_ALIAS_DEF => ModuleItem::TypeAliasDef(TypeAliasDef { syntax }),
-            IMPL_DEF => ModuleItem::ImplDef(ImplDef { syntax }),
-            USE_ITEM => ModuleItem::UseItem(UseItem { syntax }),
-            EXTERN_CRATE_ITEM => ModuleItem::ExternCrateItem(ExternCrateItem { syntax }),
-            CONST_DEF => ModuleItem::ConstDef(ConstDef { syntax }),
-            STATIC_DEF => ModuleItem::StaticDef(StaticDef { syntax }),
-            MODULE => ModuleItem::Module(Module { syntax }),
-            MACRO_CALL => ModuleItem::MacroCall(MacroCall { syntax }),
-            _ => return None,
-        };
-        Some(res)
-    }
-    fn syntax(&self) -> &SyntaxNode {
-        match self {
-            ModuleItem::StructDef(it) => &it.syntax,
-            ModuleItem::UnionDef(it) => &it.syntax,
-            ModuleItem::EnumDef(it) => &it.syntax,
-            ModuleItem::FnDef(it) => &it.syntax,
-            ModuleItem::TraitDef(it) => &it.syntax,
-            ModuleItem::TypeAliasDef(it) => &it.syntax,
-            ModuleItem::ImplDef(it) => &it.syntax,
-            ModuleItem::UseItem(it) => &it.syntax,
-            ModuleItem::ExternCrateItem(it) => &it.syntax,
-            ModuleItem::ConstDef(it) => &it.syntax,
-            ModuleItem::StaticDef(it) => &it.syntax,
-            ModuleItem::Module(it) => &it.syntax,
-            ModuleItem::MacroCall(it) => &it.syntax,
-        }
-    }
-}
-impl ast::AttrsOwner for ModuleItem {}
-impl ast::VisibilityOwner for ModuleItem {}
-#[derive(Debug, Clone, PartialEq, Eq, Hash)]
-pub enum ImplItem {
-    FnDef(FnDef),
-    TypeAliasDef(TypeAliasDef),
-    ConstDef(ConstDef),
-}
-impl From<FnDef> for ImplItem {
-    fn from(node: FnDef) -> ImplItem {
-        ImplItem::FnDef(node)
-    }
-}
-impl From<TypeAliasDef> for ImplItem {
-    fn from(node: TypeAliasDef) -> ImplItem {
-        ImplItem::TypeAliasDef(node)
-    }
-}
-impl From<ConstDef> for ImplItem {
-    fn from(node: ConstDef) -> ImplItem {
-        ImplItem::ConstDef(node)
-    }
-}
-impl std::fmt::Display for ImplItem {
-    fn fmt(&self, f: &mut std::fmt::Formatter) -> std::fmt::Result {
-        std::fmt::Display::fmt(self.syntax(), f)
-    }
-}
-impl AstNode for ImplItem {
-    fn can_cast(kind: SyntaxKind) -> bool {
-        match kind {
-            FN_DEF | TYPE_ALIAS_DEF | CONST_DEF => true,
-            _ => false,
-        }
-    }
-    fn cast(syntax: SyntaxNode) -> Option<Self> {
-        let res = match syntax.kind() {
-            FN_DEF => ImplItem::FnDef(FnDef { syntax }),
-            TYPE_ALIAS_DEF => ImplItem::TypeAliasDef(TypeAliasDef { syntax }),
-            CONST_DEF => ImplItem::ConstDef(ConstDef { syntax }),
-            _ => return None,
-        };
-        Some(res)
-    }
-    fn syntax(&self) -> &SyntaxNode {
-        match self {
-            ImplItem::FnDef(it) => &it.syntax,
-            ImplItem::TypeAliasDef(it) => &it.syntax,
-            ImplItem::ConstDef(it) => &it.syntax,
-        }
-    }
-}
-impl ast::AttrsOwner for ImplItem {}
-#[derive(Debug, Clone, PartialEq, Eq, Hash)]
-pub enum Expr {
-    TupleExpr(TupleExpr),
-    ArrayExpr(ArrayExpr),
-    ParenExpr(ParenExpr),
-    PathExpr(PathExpr),
-    LambdaExpr(LambdaExpr),
-    IfExpr(IfExpr),
-    LoopExpr(LoopExpr),
-    ForExpr(ForExpr),
-    WhileExpr(WhileExpr),
-    ContinueExpr(ContinueExpr),
-    BreakExpr(BreakExpr),
-    Label(Label),
-    BlockExpr(BlockExpr),
-    ReturnExpr(ReturnExpr),
-    MatchExpr(MatchExpr),
-    RecordLit(RecordLit),
-    CallExpr(CallExpr),
-    IndexExpr(IndexExpr),
-    MethodCallExpr(MethodCallExpr),
-    FieldExpr(FieldExpr),
-    AwaitExpr(AwaitExpr),
-    TryExpr(TryExpr),
-    TryBlockExpr(TryBlockExpr),
-    CastExpr(CastExpr),
-    RefExpr(RefExpr),
-    PrefixExpr(PrefixExpr),
-    RangeExpr(RangeExpr),
-    BinExpr(BinExpr),
-    Literal(Literal),
-    MacroCall(MacroCall),
-    BoxExpr(BoxExpr),
-}
-impl From<TupleExpr> for Expr {
-    fn from(node: TupleExpr) -> Expr {
-        Expr::TupleExpr(node)
-    }
-}
-impl From<ArrayExpr> for Expr {
-    fn from(node: ArrayExpr) -> Expr {
-        Expr::ArrayExpr(node)
-    }
-}
-impl From<ParenExpr> for Expr {
-    fn from(node: ParenExpr) -> Expr {
-        Expr::ParenExpr(node)
-    }
-}
-impl From<PathExpr> for Expr {
-    fn from(node: PathExpr) -> Expr {
-        Expr::PathExpr(node)
-    }
-}
-impl From<LambdaExpr> for Expr {
-    fn from(node: LambdaExpr) -> Expr {
-        Expr::LambdaExpr(node)
-    }
-}
-impl From<IfExpr> for Expr {
-    fn from(node: IfExpr) -> Expr {
-        Expr::IfExpr(node)
-    }
-}
-impl From<LoopExpr> for Expr {
-    fn from(node: LoopExpr) -> Expr {
-        Expr::LoopExpr(node)
-    }
-}
-impl From<ForExpr> for Expr {
-    fn from(node: ForExpr) -> Expr {
-        Expr::ForExpr(node)
-    }
-}
-impl From<WhileExpr> for Expr {
-    fn from(node: WhileExpr) -> Expr {
-        Expr::WhileExpr(node)
-    }
-}
-impl From<ContinueExpr> for Expr {
-    fn from(node: ContinueExpr) -> Expr {
-        Expr::ContinueExpr(node)
-    }
-}
-impl From<BreakExpr> for Expr {
-    fn from(node: BreakExpr) -> Expr {
-        Expr::BreakExpr(node)
-    }
-}
-impl From<Label> for Expr {
-    fn from(node: Label) -> Expr {
-        Expr::Label(node)
-    }
-}
-impl From<BlockExpr> for Expr {
-    fn from(node: BlockExpr) -> Expr {
-        Expr::BlockExpr(node)
-    }
-}
-impl From<ReturnExpr> for Expr {
-    fn from(node: ReturnExpr) -> Expr {
-        Expr::ReturnExpr(node)
-    }
-}
-impl From<MatchExpr> for Expr {
-    fn from(node: MatchExpr) -> Expr {
-        Expr::MatchExpr(node)
-    }
-}
-impl From<RecordLit> for Expr {
-    fn from(node: RecordLit) -> Expr {
-        Expr::RecordLit(node)
-    }
-}
-impl From<CallExpr> for Expr {
-    fn from(node: CallExpr) -> Expr {
-        Expr::CallExpr(node)
-    }
-}
-impl From<IndexExpr> for Expr {
-    fn from(node: IndexExpr) -> Expr {
-        Expr::IndexExpr(node)
-    }
-}
-impl From<MethodCallExpr> for Expr {
-    fn from(node: MethodCallExpr) -> Expr {
-        Expr::MethodCallExpr(node)
-    }
-}
-impl From<FieldExpr> for Expr {
-    fn from(node: FieldExpr) -> Expr {
-        Expr::FieldExpr(node)
-    }
-}
-impl From<AwaitExpr> for Expr {
-    fn from(node: AwaitExpr) -> Expr {
-        Expr::AwaitExpr(node)
-    }
-}
-impl From<TryExpr> for Expr {
-    fn from(node: TryExpr) -> Expr {
-        Expr::TryExpr(node)
-    }
-}
-impl From<TryBlockExpr> for Expr {
-    fn from(node: TryBlockExpr) -> Expr {
-        Expr::TryBlockExpr(node)
-    }
-}
-impl From<CastExpr> for Expr {
-    fn from(node: CastExpr) -> Expr {
-        Expr::CastExpr(node)
-    }
-}
-impl From<RefExpr> for Expr {
-    fn from(node: RefExpr) -> Expr {
-        Expr::RefExpr(node)
-    }
-}
-impl From<PrefixExpr> for Expr {
-    fn from(node: PrefixExpr) -> Expr {
-        Expr::PrefixExpr(node)
-    }
-}
-impl From<RangeExpr> for Expr {
-    fn from(node: RangeExpr) -> Expr {
-        Expr::RangeExpr(node)
-    }
-}
-impl From<BinExpr> for Expr {
-    fn from(node: BinExpr) -> Expr {
-        Expr::BinExpr(node)
-    }
-}
-impl From<Literal> for Expr {
-    fn from(node: Literal) -> Expr {
-        Expr::Literal(node)
-    }
-}
-impl From<MacroCall> for Expr {
-    fn from(node: MacroCall) -> Expr {
-        Expr::MacroCall(node)
-    }
-}
-impl From<BoxExpr> for Expr {
-    fn from(node: BoxExpr) -> Expr {
-        Expr::BoxExpr(node)
-    }
-}
-impl std::fmt::Display for Expr {
-    fn fmt(&self, f: &mut std::fmt::Formatter) -> std::fmt::Result {
-        std::fmt::Display::fmt(self.syntax(), f)
-    }
-}
-impl AstNode for Expr {
-    fn can_cast(kind: SyntaxKind) -> bool {
-        match kind {
-            TUPLE_EXPR | ARRAY_EXPR | PAREN_EXPR | PATH_EXPR | LAMBDA_EXPR | IF_EXPR
-            | LOOP_EXPR | FOR_EXPR | WHILE_EXPR | CONTINUE_EXPR | BREAK_EXPR | LABEL
-            | BLOCK_EXPR | RETURN_EXPR | MATCH_EXPR | RECORD_LIT | CALL_EXPR | INDEX_EXPR
-            | METHOD_CALL_EXPR | FIELD_EXPR | AWAIT_EXPR | TRY_EXPR | TRY_BLOCK_EXPR
-            | CAST_EXPR | REF_EXPR | PREFIX_EXPR | RANGE_EXPR | BIN_EXPR | LITERAL | MACRO_CALL
-            | BOX_EXPR => true,
-            _ => false,
-        }
-    }
-    fn cast(syntax: SyntaxNode) -> Option<Self> {
-        let res = match syntax.kind() {
-            TUPLE_EXPR => Expr::TupleExpr(TupleExpr { syntax }),
-            ARRAY_EXPR => Expr::ArrayExpr(ArrayExpr { syntax }),
-            PAREN_EXPR => Expr::ParenExpr(ParenExpr { syntax }),
-            PATH_EXPR => Expr::PathExpr(PathExpr { syntax }),
-            LAMBDA_EXPR => Expr::LambdaExpr(LambdaExpr { syntax }),
-            IF_EXPR => Expr::IfExpr(IfExpr { syntax }),
-            LOOP_EXPR => Expr::LoopExpr(LoopExpr { syntax }),
-            FOR_EXPR => Expr::ForExpr(ForExpr { syntax }),
-            WHILE_EXPR => Expr::WhileExpr(WhileExpr { syntax }),
-            CONTINUE_EXPR => Expr::ContinueExpr(ContinueExpr { syntax }),
-            BREAK_EXPR => Expr::BreakExpr(BreakExpr { syntax }),
-            LABEL => Expr::Label(Label { syntax }),
-            BLOCK_EXPR => Expr::BlockExpr(BlockExpr { syntax }),
-            RETURN_EXPR => Expr::ReturnExpr(ReturnExpr { syntax }),
-            MATCH_EXPR => Expr::MatchExpr(MatchExpr { syntax }),
-            RECORD_LIT => Expr::RecordLit(RecordLit { syntax }),
-            CALL_EXPR => Expr::CallExpr(CallExpr { syntax }),
-            INDEX_EXPR => Expr::IndexExpr(IndexExpr { syntax }),
-            METHOD_CALL_EXPR => Expr::MethodCallExpr(MethodCallExpr { syntax }),
-            FIELD_EXPR => Expr::FieldExpr(FieldExpr { syntax }),
-            AWAIT_EXPR => Expr::AwaitExpr(AwaitExpr { syntax }),
-            TRY_EXPR => Expr::TryExpr(TryExpr { syntax }),
-            TRY_BLOCK_EXPR => Expr::TryBlockExpr(TryBlockExpr { syntax }),
-            CAST_EXPR => Expr::CastExpr(CastExpr { syntax }),
-            REF_EXPR => Expr::RefExpr(RefExpr { syntax }),
-            PREFIX_EXPR => Expr::PrefixExpr(PrefixExpr { syntax }),
-            RANGE_EXPR => Expr::RangeExpr(RangeExpr { syntax }),
-            BIN_EXPR => Expr::BinExpr(BinExpr { syntax }),
-            LITERAL => Expr::Literal(Literal { syntax }),
-            MACRO_CALL => Expr::MacroCall(MacroCall { syntax }),
-            BOX_EXPR => Expr::BoxExpr(BoxExpr { syntax }),
-            _ => return None,
-        };
-        Some(res)
-    }
-    fn syntax(&self) -> &SyntaxNode {
-        match self {
-            Expr::TupleExpr(it) => &it.syntax,
-            Expr::ArrayExpr(it) => &it.syntax,
-            Expr::ParenExpr(it) => &it.syntax,
-            Expr::PathExpr(it) => &it.syntax,
-            Expr::LambdaExpr(it) => &it.syntax,
-            Expr::IfExpr(it) => &it.syntax,
-            Expr::LoopExpr(it) => &it.syntax,
-            Expr::ForExpr(it) => &it.syntax,
-            Expr::WhileExpr(it) => &it.syntax,
-            Expr::ContinueExpr(it) => &it.syntax,
-            Expr::BreakExpr(it) => &it.syntax,
-            Expr::Label(it) => &it.syntax,
-            Expr::BlockExpr(it) => &it.syntax,
-            Expr::ReturnExpr(it) => &it.syntax,
-            Expr::MatchExpr(it) => &it.syntax,
-            Expr::RecordLit(it) => &it.syntax,
-            Expr::CallExpr(it) => &it.syntax,
-            Expr::IndexExpr(it) => &it.syntax,
-            Expr::MethodCallExpr(it) => &it.syntax,
-            Expr::FieldExpr(it) => &it.syntax,
-            Expr::AwaitExpr(it) => &it.syntax,
-            Expr::TryExpr(it) => &it.syntax,
-            Expr::TryBlockExpr(it) => &it.syntax,
-            Expr::CastExpr(it) => &it.syntax,
-            Expr::RefExpr(it) => &it.syntax,
-            Expr::PrefixExpr(it) => &it.syntax,
-            Expr::RangeExpr(it) => &it.syntax,
-            Expr::BinExpr(it) => &it.syntax,
-            Expr::Literal(it) => &it.syntax,
-            Expr::MacroCall(it) => &it.syntax,
-            Expr::BoxExpr(it) => &it.syntax,
-        }
-    }
-}
-#[derive(Debug, Clone, PartialEq, Eq, Hash)]
-pub enum Pat {
-    OrPat(OrPat),
-    ParenPat(ParenPat),
-    RefPat(RefPat),
-    BoxPat(BoxPat),
-    BindPat(BindPat),
-    PlaceholderPat(PlaceholderPat),
-    DotDotPat(DotDotPat),
-    PathPat(PathPat),
-    RecordPat(RecordPat),
-    TupleStructPat(TupleStructPat),
-    TuplePat(TuplePat),
-    SlicePat(SlicePat),
-    RangePat(RangePat),
-    LiteralPat(LiteralPat),
-    MacroPat(MacroPat),
-}
-impl From<OrPat> for Pat {
-    fn from(node: OrPat) -> Pat {
-        Pat::OrPat(node)
-    }
-}
-impl From<ParenPat> for Pat {
-    fn from(node: ParenPat) -> Pat {
-        Pat::ParenPat(node)
-    }
-}
-impl From<RefPat> for Pat {
-    fn from(node: RefPat) -> Pat {
-        Pat::RefPat(node)
-    }
-}
-impl From<BoxPat> for Pat {
-    fn from(node: BoxPat) -> Pat {
-        Pat::BoxPat(node)
-    }
-}
-impl From<BindPat> for Pat {
-    fn from(node: BindPat) -> Pat {
-        Pat::BindPat(node)
-    }
-}
-impl From<PlaceholderPat> for Pat {
-    fn from(node: PlaceholderPat) -> Pat {
-        Pat::PlaceholderPat(node)
-    }
-}
-impl From<DotDotPat> for Pat {
-    fn from(node: DotDotPat) -> Pat {
-        Pat::DotDotPat(node)
-    }
-}
-impl From<PathPat> for Pat {
-    fn from(node: PathPat) -> Pat {
-        Pat::PathPat(node)
-    }
-}
-impl From<RecordPat> for Pat {
-    fn from(node: RecordPat) -> Pat {
-        Pat::RecordPat(node)
-    }
-}
-impl From<TupleStructPat> for Pat {
-    fn from(node: TupleStructPat) -> Pat {
-        Pat::TupleStructPat(node)
-    }
-}
-impl From<TuplePat> for Pat {
-    fn from(node: TuplePat) -> Pat {
-        Pat::TuplePat(node)
-    }
-}
-impl From<SlicePat> for Pat {
-    fn from(node: SlicePat) -> Pat {
-        Pat::SlicePat(node)
-    }
-}
-impl From<RangePat> for Pat {
-    fn from(node: RangePat) -> Pat {
-        Pat::RangePat(node)
-    }
-}
-impl From<LiteralPat> for Pat {
-    fn from(node: LiteralPat) -> Pat {
-        Pat::LiteralPat(node)
-    }
-}
-impl From<MacroPat> for Pat {
-    fn from(node: MacroPat) -> Pat {
-        Pat::MacroPat(node)
-    }
-}
-impl std::fmt::Display for Pat {
-    fn fmt(&self, f: &mut std::fmt::Formatter) -> std::fmt::Result {
-        std::fmt::Display::fmt(self.syntax(), f)
-    }
-}
-impl AstNode for Pat {
-    fn can_cast(kind: SyntaxKind) -> bool {
-        match kind {
-            OR_PAT | PAREN_PAT | REF_PAT | BOX_PAT | BIND_PAT | PLACEHOLDER_PAT | DOT_DOT_PAT
-            | PATH_PAT | RECORD_PAT | TUPLE_STRUCT_PAT | TUPLE_PAT | SLICE_PAT | RANGE_PAT
-            | LITERAL_PAT | MACRO_PAT => true,
-            _ => false,
-        }
-    }
-    fn cast(syntax: SyntaxNode) -> Option<Self> {
-        let res = match syntax.kind() {
-            OR_PAT => Pat::OrPat(OrPat { syntax }),
-            PAREN_PAT => Pat::ParenPat(ParenPat { syntax }),
-            REF_PAT => Pat::RefPat(RefPat { syntax }),
-            BOX_PAT => Pat::BoxPat(BoxPat { syntax }),
-            BIND_PAT => Pat::BindPat(BindPat { syntax }),
-            PLACEHOLDER_PAT => Pat::PlaceholderPat(PlaceholderPat { syntax }),
-            DOT_DOT_PAT => Pat::DotDotPat(DotDotPat { syntax }),
-            PATH_PAT => Pat::PathPat(PathPat { syntax }),
-            RECORD_PAT => Pat::RecordPat(RecordPat { syntax }),
-            TUPLE_STRUCT_PAT => Pat::TupleStructPat(TupleStructPat { syntax }),
-            TUPLE_PAT => Pat::TuplePat(TuplePat { syntax }),
-            SLICE_PAT => Pat::SlicePat(SlicePat { syntax }),
-            RANGE_PAT => Pat::RangePat(RangePat { syntax }),
-            LITERAL_PAT => Pat::LiteralPat(LiteralPat { syntax }),
-            MACRO_PAT => Pat::MacroPat(MacroPat { syntax }),
-            _ => return None,
-        };
-        Some(res)
-    }
-    fn syntax(&self) -> &SyntaxNode {
-        match self {
-            Pat::OrPat(it) => &it.syntax,
-            Pat::ParenPat(it) => &it.syntax,
-            Pat::RefPat(it) => &it.syntax,
-            Pat::BoxPat(it) => &it.syntax,
-            Pat::BindPat(it) => &it.syntax,
-            Pat::PlaceholderPat(it) => &it.syntax,
-            Pat::DotDotPat(it) => &it.syntax,
-            Pat::PathPat(it) => &it.syntax,
-            Pat::RecordPat(it) => &it.syntax,
-            Pat::TupleStructPat(it) => &it.syntax,
-            Pat::TuplePat(it) => &it.syntax,
-            Pat::SlicePat(it) => &it.syntax,
-            Pat::RangePat(it) => &it.syntax,
-            Pat::LiteralPat(it) => &it.syntax,
-            Pat::MacroPat(it) => &it.syntax,
-        }
-    }
-}
-#[derive(Debug, Clone, PartialEq, Eq, Hash)]
-pub enum AttrInput {
-    Literal(Literal),
-    TokenTree(TokenTree),
-}
-impl From<Literal> for AttrInput {
-    fn from(node: Literal) -> AttrInput {
-        AttrInput::Literal(node)
-    }
-}
-impl From<TokenTree> for AttrInput {
-    fn from(node: TokenTree) -> AttrInput {
-        AttrInput::TokenTree(node)
-    }
-}
-impl std::fmt::Display for AttrInput {
-    fn fmt(&self, f: &mut std::fmt::Formatter) -> std::fmt::Result {
-        std::fmt::Display::fmt(self.syntax(), f)
-    }
-}
-impl AstNode for AttrInput {
-    fn can_cast(kind: SyntaxKind) -> bool {
-        match kind {
-            LITERAL | TOKEN_TREE => true,
-            _ => false,
-        }
-    }
-    fn cast(syntax: SyntaxNode) -> Option<Self> {
-        let res = match syntax.kind() {
-            LITERAL => AttrInput::Literal(Literal { syntax }),
-            TOKEN_TREE => AttrInput::TokenTree(TokenTree { syntax }),
-            _ => return None,
-        };
-        Some(res)
-    }
-    fn syntax(&self) -> &SyntaxNode {
-        match self {
-            AttrInput::Literal(it) => &it.syntax,
-            AttrInput::TokenTree(it) => &it.syntax,
-        }
-    }
-}
-#[derive(Debug, Clone, PartialEq, Eq, Hash)]
-pub enum Stmt {
-    ExprStmt(ExprStmt),
-    LetStmt(LetStmt),
-}
-impl From<ExprStmt> for Stmt {
-    fn from(node: ExprStmt) -> Stmt {
-        Stmt::ExprStmt(node)
-    }
-}
-impl From<LetStmt> for Stmt {
-    fn from(node: LetStmt) -> Stmt {
-        Stmt::LetStmt(node)
-    }
-}
-impl std::fmt::Display for Stmt {
-    fn fmt(&self, f: &mut std::fmt::Formatter) -> std::fmt::Result {
-        std::fmt::Display::fmt(self.syntax(), f)
-    }
-}
-impl AstNode for Stmt {
-    fn can_cast(kind: SyntaxKind) -> bool {
-        match kind {
-            EXPR_STMT | LET_STMT => true,
-            _ => false,
-        }
-    }
-    fn cast(syntax: SyntaxNode) -> Option<Self> {
-        let res = match syntax.kind() {
-            EXPR_STMT => Stmt::ExprStmt(ExprStmt { syntax }),
-            LET_STMT => Stmt::LetStmt(LetStmt { syntax }),
-            _ => return None,
-        };
-        Some(res)
-    }
-    fn syntax(&self) -> &SyntaxNode {
-        match self {
-            Stmt::ExprStmt(it) => &it.syntax,
-            Stmt::LetStmt(it) => &it.syntax,
-        }
-    }
-}
-=======
 #[rustfmt::skip]
 pub(super) mod nodes;
 #[rustfmt::skip]
-pub(super) mod tokens;
->>>>>>> 30f0ad15
+pub(super) mod tokens;