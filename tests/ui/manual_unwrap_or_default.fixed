#![warn(clippy::manual_unwrap_or_default)]
#![allow(clippy::unnecessary_literal_unwrap)]

fn main() {
    let x: Option<Vec<String>> = None;
    x.unwrap_or_default();

    let x: Option<Vec<String>> = None;
    x.unwrap_or_default();

    let x: Option<String> = None;
    x.unwrap_or_default();

    let x: Option<Vec<String>> = None;
    x.unwrap_or_default();

    let x: Option<Vec<String>> = None;
    x.unwrap_or_default();
<<<<<<< HEAD
=======

    // Issue #12564
    // No error as &Vec<_> doesn't implement std::default::Default
    let mut map = std::collections::HashMap::from([(0, vec![0; 3]), (1, vec![1; 3]), (2, vec![2])]);
    let x: &[_] = if let Some(x) = map.get(&0) { x } else { &[] };
    // Same code as above written using match.
    let x: &[_] = match map.get(&0) {
        Some(x) => x,
        None => &[],
    };
>>>>>>> cdd63363
}

// Issue #12531
unsafe fn no_deref_ptr(a: Option<i32>, b: *const Option<i32>) -> i32 {
    match a {
        // `*b` being correct depends on `a == Some(_)`
        Some(_) => (*b).unwrap_or_default(),
        _ => 0,
    }
}

const fn issue_12568(opt: Option<bool>) -> bool {
    match opt {
        Some(s) => s,
        None => false,
    }
}

fn issue_12569() {
    let match_none_se = match 1u32.checked_div(0) {
        Some(v) => v,
        None => {
            println!("important");
            0
        },
    };
    let match_some_se = match 1u32.checked_div(0) {
        Some(v) => {
            println!("important");
            v
        },
        None => 0,
    };
    let iflet_else_se = if let Some(v) = 1u32.checked_div(0) {
        v
    } else {
        println!("important");
        0
    };
    let iflet_then_se = if let Some(v) = 1u32.checked_div(0) {
        println!("important");
        v
    } else {
        0
    };
}<|MERGE_RESOLUTION|>--- conflicted
+++ resolved
@@ -16,8 +16,6 @@
 
     let x: Option<Vec<String>> = None;
     x.unwrap_or_default();
-<<<<<<< HEAD
-=======
 
     // Issue #12564
     // No error as &Vec<_> doesn't implement std::default::Default
@@ -28,7 +26,6 @@
         Some(x) => x,
         None => &[],
     };
->>>>>>> cdd63363
 }
 
 // Issue #12531
